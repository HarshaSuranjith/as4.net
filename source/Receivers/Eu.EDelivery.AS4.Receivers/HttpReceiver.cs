--- conflicted
+++ resolved
@@ -603,34 +603,27 @@
             {
                 try
                 {
-<<<<<<< HEAD
-                    if (_messagingContext.AS4Message?.IsEmpty == false)
-                    {
-                        ISerializer serializer = SerializerProvider.Get(_messagingContext.AS4Message.ContentType);
-
-                        await serializer.SerializeAsync(_messagingContext.AS4Message, responseStream, CancellationToken.None).ConfigureAwait(false);
-=======
                     using (Stream responseStream = response.OutputStream)
                     {
-                        if (_internalMessage.AS4Message?.IsEmpty == false)
+                        if (_messagingContext.AS4Message?.IsEmpty == false)
                         {
-                            ISerializer serializer = SerializerProvider.Get(_internalMessage.AS4Message.ContentType);
+                            ISerializer serializer = SerializerProvider.Get(_messagingContext.AS4Message.ContentType);
 
                             await serializer.SerializeAsync(
-                                _internalMessage.AS4Message,
+                                _messagingContext.AS4Message,
                                 responseStream,
                                 CancellationToken.None).ConfigureAwait(false);
                         }
->>>>>>> 7185b0bf
                     }
                 }
                 catch (Exception exception)
                 {
-                    Logger.Error($"An error occured while writing the Response to the ResponseStream: {exception.Message}");
+                    Logger.Error(
+                        $"An error occured while writing the Response to the ResponseStream: {exception.Message}");
                     if (Logger.IsTraceEnabled)
                     {
                         Logger.Trace(exception.StackTrace);
-                    }                    
+                    }
                     throw;
                 }
             }
