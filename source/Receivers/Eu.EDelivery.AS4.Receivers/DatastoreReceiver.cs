﻿using System;
using System.Collections.Generic;
using System.IO;
using System.Linq;
using System.Threading;
using Eu.EDelivery.AS4.Common;
using Eu.EDelivery.AS4.Entities;
using Eu.EDelivery.AS4.Extensions;
using Eu.EDelivery.AS4.Model.Internal;
using Eu.EDelivery.AS4.Receivers.Specifications;
using NLog;

using Function = System.Func<
    Eu.EDelivery.AS4.Model.Internal.ReceivedMessage, System.Threading.CancellationToken,
    System.Threading.Tasks.Task<Eu.EDelivery.AS4.Model.Internal.InternalMessage>>;

namespace Eu.EDelivery.AS4.Receivers
{
    /// <summary>
    /// Receiver to poll the database to get the messages which validates a given Expression
    /// </summary>
    public class DatastoreReceiver : PollingTemplate<Entity, ReceivedMessage>, IReceiver
    {
        private readonly DatastoreSpecification _specification;

        private Func<DatastoreContext> _storeExpression;
        private Func<DatastoreContext, IEnumerable<Entity>> _findExpression;
        private Operation _operation;
        private IDictionary<string, string> _properties;

        protected override TimeSpan PollingInterval
        {
            get
            {
                TimeSpan defaultInterval = TimeSpan.FromSeconds(3);

                if (this._properties == null)
                {
                    return defaultInterval;
                }

                return this._properties.ContainsKey("PollingInterval") ? GetPollingIntervalFromProperties() : defaultInterval;
            }
        }

        private TimeSpan GetPollingIntervalFromProperties()
        {
            string pollingInterval = this._properties.ReadMandatoryProperty("PollingInterval");
            double miliseconds = Convert.ToDouble(pollingInterval);

            return TimeSpan.FromMilliseconds(miliseconds);
        }

        protected override ILogger Logger { get; }

        /// <summary>
        /// Initializes a new instance of the <see cref="DatastoreReceiver"/> class
        /// </summary>
        public DatastoreReceiver()
        {
            this._specification = new DatastoreSpecification();
            this.Logger = LogManager.GetCurrentClassLogger();
        }

        /// <summary>
        /// Initializes a new instance of the <see cref="DatastoreReceiver"/> class
        /// Create a Data Store Out Message Receiver with a given Data Store Context Delegate
        /// </summary>
        /// <param name="storeExpression">
        /// </param>
        /// <param name="findExpression">
        /// </param>
        /// <param name="updatedOperation">
        /// </param>
        public DatastoreReceiver(
            Func<DatastoreContext> storeExpression,
            Func<DatastoreContext, IEnumerable<Entity>> findExpression,
            Operation updatedOperation = Operation.NotApplicable)
        {
            this._storeExpression = storeExpression;
            this._findExpression = findExpression;
            this._operation = updatedOperation;

            this._specification = new DatastoreSpecification();
            this.Logger = LogManager.GetCurrentClassLogger();
        }

        /// <summary>
        /// Configure the receiver with a given Property Dictionary
        /// </summary>
        /// <param name="properties"></param>
        public void Configure(IDictionary<string, string> properties)
        {
            this._properties = properties;
            this._specification.Configure(properties);
            this._findExpression = this._specification.GetExpression().Compile();
            this._storeExpression = () => new DatastoreContext(Config.Instance);

            if (properties.ContainsKey("Update"))
                this._operation = (Operation)Enum.Parse(typeof(Operation), properties["Update"]);
            else this._operation = Operation.NotApplicable;
        }

        /// <summary>
        /// Start Receiving on the Data Store
        /// </summary>
        /// <param name="messageCallback"></param>
        /// <param name="cancellationToken"></param>
        public void StartReceiving(
            Function messageCallback,
            CancellationToken cancellationToken)
        {
            LogReceiverSpecs();
            StartPolling(messageCallback, cancellationToken);
        }

        public void StopReceiving()
        {
            if (this._properties == null) return;

            string table = this._properties["Table"];
            string field = this._properties["Field"];
            string value = this._properties["Value"];

            this.Logger.Debug($"Stop Receiving on Datastore FROM {table} WHERE {field} == {value}");
        }

        private void LogReceiverSpecs()
        {
            if (this._properties == null) return;

            string table = this._properties["Table"];
            string field = this._properties["Field"];
            string value = this._properties["Value"];

            this.Logger.Debug($"Start Receiving on Datastore FROM {table} WHERE {field} == {value}");
        }

        /// <summary>
        /// Get the Out Messages from the Store with <see cref="Operation.ToBeSent" /> as Operation
        /// </summary>
        /// <param name="cancellationToken"></param>
        /// <returns></returns>
        protected override IEnumerable<Entity> GetMessagesToPoll(CancellationToken cancellationToken)
        {
            IEnumerable<Entity> entities;

            // Use a TransactionScope to get the highest TransactionIsolation level.
            using (var tx = new System.Transactions.TransactionScope())
            {
                using (DatastoreContext context = this._storeExpression())
                {
                    entities = this._findExpression(context).ToList();

                    if (entities.Any())
                    {
                        // Make sure that all message-entities are locked before continue to process them.
                        if (this._operation != Operation.NotApplicable)
                        {
                            foreach (var messageEntity in entities.OfType<MessageEntity>())
                            {
                                messageEntity.Operation = this._operation;
                            }
                        }
                        context.SaveChanges();
                    }
                }

                tx.Complete();
            }

            return entities;
        }

        /// <summary>
        /// Describe what to do when a Out Message is received
        /// </summary>
        /// <param name="entity"></param>
        /// <param name="messageCallback"></param>
        /// <param name="token"></param>
        protected override void MessageReceived(Entity entity, Function messageCallback, CancellationToken token)
        {
            var messageEntity = entity as MessageEntity;
<<<<<<< HEAD
            if (messageEntity != null)
            {
                ReceiveMessageEntity(messageEntity, messageCallback, token);
            }
            else
            {
                ReceiveEntity(entity, messageCallback, token);
            }
=======
            if (messageEntity != null) ReceiveMessageEntity(messageEntity, messageCallback, token);
            else ReceiveEntity(entity, messageCallback, token);
>>>>>>> c1929aad
        }

        private void ReceiveMessageEntity(MessageEntity messageEntity, Function messageCallback, CancellationToken token)
        {
            this.Logger.Info($"Received Message from Datastore with Ebms Message Id: {messageEntity.EbmsMessageId}");

            using (var memoryStream = new MemoryStream(messageEntity.MessageBody))
            {
                ReceivedMessage receivedMessage = CreateReceivedMessage(messageEntity, memoryStream);
                messageCallback(receivedMessage, token);
            }
        }

        private static ReceivedMessage CreateReceivedMessage(MessageEntity messageEntity, Stream stream)
        {
            return new ReceivedMessageEntityMessage(messageEntity: messageEntity)
            {
                RequestStream = stream,
                ContentType = messageEntity.ContentType
            };
        }

        private static void ReceiveEntity(Entity entity, Function messageCallback, CancellationToken token)
        {
            var message = new ReceivedEntityMessage(entity);
            messageCallback(message, token);
        }
        
        protected override void HandleMessageException(Entity message, Exception exception)
        {
            this.Logger.Error(exception.Message);
        }

        protected override void ReleasePendingItems()
        {
            // TODO: implement; wait for conformance-branch merging, since DataStoreReceiver
            // has modified there as well.
        }
    }

}<|MERGE_RESOLUTION|>--- conflicted
+++ resolved
@@ -181,7 +181,6 @@
         protected override void MessageReceived(Entity entity, Function messageCallback, CancellationToken token)
         {
             var messageEntity = entity as MessageEntity;
-<<<<<<< HEAD
             if (messageEntity != null)
             {
                 ReceiveMessageEntity(messageEntity, messageCallback, token);
@@ -190,10 +189,6 @@
             {
                 ReceiveEntity(entity, messageCallback, token);
             }
-=======
-            if (messageEntity != null) ReceiveMessageEntity(messageEntity, messageCallback, token);
-            else ReceiveEntity(entity, messageCallback, token);
->>>>>>> c1929aad
         }
 
         private void ReceiveMessageEntity(MessageEntity messageEntity, Function messageCallback, CancellationToken token)
