﻿using System.Collections.Generic;
using System.ComponentModel;
using System.Linq;
using System.Threading.Tasks;
using Eu.EDelivery.AS4.Builders.Core;
using Eu.EDelivery.AS4.Common;
using Eu.EDelivery.AS4.Exceptions;
using Eu.EDelivery.AS4.Model.Core;
using Eu.EDelivery.AS4.Model.Internal;
using Eu.EDelivery.AS4.Model.PMode;
using Eu.EDelivery.AS4.Singletons;
using Eu.EDelivery.AS4.Xml;
using NLog;
using NonRepudiationInformation = Eu.EDelivery.AS4.Model.Core.NonRepudiationInformation;
using Receipt = Eu.EDelivery.AS4.Model.Core.Receipt;
using Reference = System.Security.Cryptography.Xml.Reference;

namespace Eu.EDelivery.AS4.Steps.Receive
{
    /// <summary>
    /// Describes how the AS4 Receipt must be created
    /// </summary>
    [Info("Create a Receipt message")]
    [Description("Create an AS4 Receipt message to inform the sender that the received AS4 Message has been processed correctly")]
    public class CreateAS4ReceiptStep : IStep
    {
        private readonly IConfig _config;

        private static readonly ILogger Logger = LogManager.GetCurrentClassLogger();

        /// <summary>
        /// Initializes a new instance of the <see cref="CreateAS4ReceiptStep"/> class.
        /// </summary>
        public CreateAS4ReceiptStep() : this(Config.Instance) { }

        /// <summary>
        /// Initializes a new instance of the <see cref="CreateAS4ReceiptStep"/> class.
        /// </summary>
        /// <param name="config"></param>
        public CreateAS4ReceiptStep(IConfig config)
        {
            _config = config;
        }

        /// <summary>
        /// It is only executed when the external message (received) is an AS4 UserMessage
        /// </summary>
        /// <param name="messagingContext"></param>
        public async Task<StepResult> ExecuteAsync(MessagingContext messagingContext)
        {
            SendingProcessingMode responseSendPMode =
                messagingContext.SendingPMode 
                ?? messagingContext.GetReferencedSendingPMode(messagingContext.ReceivingPMode, _config);

            if (responseSendPMode == null)
            {
                const string desc = "Cannot determine a Sending Processing Mode during the creation of the response";
                Logger.Error(desc);

                messagingContext.ErrorResult = new ErrorResult(desc, ErrorAlias.ProcessingModeMismatch);
                return StepResult.Failed(messagingContext);
            }

            AS4Message receivedAS4Message = messagingContext.AS4Message;
            
            // Should we create a Receipt for each and every UserMessage that can be present in the bundle ?
            // If no UserMessages are present, an Empty AS4Message should be returned.
            AS4Message receiptMessage = AS4Message.Create(responseSendPMode);
            receiptMessage.SigningId = receivedAS4Message.SigningId;

            foreach (string messageId in receivedAS4Message.UserMessages.Select(m => m.MessageId))
            {
                Receipt receipt = CreateReferencedReceipt(messageId, messagingContext);
                receiptMessage.AddMessageUnit(receipt);
            }

            if (Logger.IsInfoEnabled && receiptMessage.MessageUnits.Any())
            {
                Logger.Info($"{messagingContext.LogTag} Receipt message has been created for received AS4 UserMessages");
            }

            messagingContext.ModifyContext(receiptMessage);
            messagingContext.SendingPMode = responseSendPMode;

            return await StepResult.SuccessAsync(messagingContext);
        }

        private static Receipt CreateReferencedReceipt(string ebmsMessageId, MessagingContext messagingContext)
        {
            AS4Message as4Message = messagingContext.AS4Message;
            bool useNRRFormat = messagingContext.ReceivingPMode?.ReplyHandling.ReceiptHandling.UseNRRFormat ?? false;

            if (useNRRFormat && !as4Message.IsSigned)
            {
<<<<<<< HEAD
                Logger.Warn(
                    $"{messagingContext.LogTag} Receiving PMode ({messagingContext.ReceivingPMode?.Id}) " +
                    "is configured to reply with Non-Repudation Receipts, but incoming UserMessage isn't signed");
=======
                if (receivedAS4Message.IsSigned)
                {
                    Logger.Debug(
                        $"ReceivingPMode {messagingContext.ReceivingPMode?.Id} " + 
                        $"is configured to use Non-Repudiation for Receipt {receipt.MessageId} Creation");

                    receipt.NonRepudiationInformation = GetNonRepudiationInformationFrom(receivedAS4Message);
                }
                else
                {
                    Logger.Warn(
                        $"ReceivingPMode {messagingContext.ReceivingPMode?.Id} " + 
                        "is configured to reply with Non-Repudation Receipts, but incoming UserMessage isn't signed");

                    receipt.UserMessage = receivedAS4Message.FirstUserMessage;
                }
>>>>>>> 3d4a9b1f
            }
            else if (!useNRRFormat)
            {
                Logger.Debug(
<<<<<<< HEAD
                    $"{messagingContext.LogTag} Receiving PMode is configured to not use the Non-Repudiation format." +
=======
                    $"ReceivingPMode {messagingContext.ReceivingPMode?.Id} is configured to not use the Non-Repudiation format." + 
>>>>>>> 3d4a9b1f
                    "This means the original UserMessage will be included in the Receipt");
            }

            if (useNRRFormat && as4Message.IsSigned)
            {
                    Logger.Debug(
                        $"{messagingContext.LogTag} Receiving PMode {messagingContext.ReceivingPMode?.Id} " + 
                        $"is configured to use Non-Repudiation for Receipt {{RefToEbmsMessageId={ebmsMessageId}}} Creation");

                    NonRepudiationInformation nonRepudiation = 
                        GetNonRepudiationInformationFrom(as4Message);

                    return GetRoutingInfoForUserMessage(as4Message)
                        .Select(routing => new Receipt(ebmsMessageId, nonRepudiation, routing))
                        .GetOrElse(() => new Receipt(ebmsMessageId, nonRepudiation));
            }

            return GetRoutingInfoForUserMessage(as4Message)
                   .Select(routing => new Receipt(ebmsMessageId, as4Message.FirstUserMessage, routing))
                   .GetOrElse(() => new Receipt(ebmsMessageId, as4Message.FirstUserMessage));
        }

        private static Maybe<RoutingInputUserMessage> GetRoutingInfoForUserMessage(AS4Message msg)
        {
            if (msg.IsMultiHopMessage)
            {
                Logger.Debug(
<<<<<<< HEAD
                    "Because the received UserMessage has been sent via MultiHop, " +
                    "we will send the Receipt as MultiHop also");
=======
                    "Because the received UserMessage has been sent via MultiHop, we will send the Receipt as MultiHop also");
>>>>>>> 3d4a9b1f

                return Maybe.Just(
                    AS4Mapper.Map<RoutingInputUserMessage>(msg.FirstUserMessage));
            }

            return Maybe<RoutingInputUserMessage>.Nothing;
        }

        

        private static NonRepudiationInformation GetNonRepudiationInformationFrom(AS4Message receivedAS4Message)
        {
            IEnumerable<Reference> references = 
                receivedAS4Message.SecurityHeader.GetReferences();

            return new NonRepudiationInformationBuilder()
                .WithSignedReferences(references)
                .Build();
        }
    }
}<|MERGE_RESOLUTION|>--- conflicted
+++ resolved
@@ -92,37 +92,14 @@
 
             if (useNRRFormat && !as4Message.IsSigned)
             {
-<<<<<<< HEAD
                 Logger.Warn(
-                    $"{messagingContext.LogTag} Receiving PMode ({messagingContext.ReceivingPMode?.Id}) " +
+                    $"Receiving PMode ({messagingContext.ReceivingPMode?.Id}) " +
                     "is configured to reply with Non-Repudation Receipts, but incoming UserMessage isn't signed");
-=======
-                if (receivedAS4Message.IsSigned)
-                {
-                    Logger.Debug(
-                        $"ReceivingPMode {messagingContext.ReceivingPMode?.Id} " + 
-                        $"is configured to use Non-Repudiation for Receipt {receipt.MessageId} Creation");
-
-                    receipt.NonRepudiationInformation = GetNonRepudiationInformationFrom(receivedAS4Message);
-                }
-                else
-                {
-                    Logger.Warn(
-                        $"ReceivingPMode {messagingContext.ReceivingPMode?.Id} " + 
-                        "is configured to reply with Non-Repudation Receipts, but incoming UserMessage isn't signed");
-
-                    receipt.UserMessage = receivedAS4Message.FirstUserMessage;
-                }
->>>>>>> 3d4a9b1f
             }
             else if (!useNRRFormat)
             {
                 Logger.Debug(
-<<<<<<< HEAD
-                    $"{messagingContext.LogTag} Receiving PMode is configured to not use the Non-Repudiation format." +
-=======
-                    $"ReceivingPMode {messagingContext.ReceivingPMode?.Id} is configured to not use the Non-Repudiation format." + 
->>>>>>> 3d4a9b1f
+                    $"Receiving PMode is configured to not use the Non-Repudiation format." + 
                     "This means the original UserMessage will be included in the Receipt");
             }
 
@@ -150,12 +127,8 @@
             if (msg.IsMultiHopMessage)
             {
                 Logger.Debug(
-<<<<<<< HEAD
-                    "Because the received UserMessage has been sent via MultiHop, " +
+                    "Because the received UserMessage has been sent via MultiHop, " + 
                     "we will send the Receipt as MultiHop also");
-=======
-                    "Because the received UserMessage has been sent via MultiHop, we will send the Receipt as MultiHop also");
->>>>>>> 3d4a9b1f
 
                 return Maybe.Just(
                     AS4Mapper.Map<RoutingInputUserMessage>(msg.FirstUserMessage));
