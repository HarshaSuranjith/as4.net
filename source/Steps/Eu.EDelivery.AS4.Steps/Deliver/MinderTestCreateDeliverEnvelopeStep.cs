--- conflicted
+++ resolved
@@ -40,15 +40,9 @@
         /// <returns></returns>
         public Task<StepResult> ExecuteAsync(MessagingContext messagingContext, CancellationToken cancellationToken)
         {
-<<<<<<< HEAD
-            DeliverMessageEnvelope deliverMessage = CreateDeliverMessageEnvelope(messagingContext.AS4Message);
-            MessagingContext deliverContext = messagingContext.CloneWith(deliverMessage);
-
-            return StepResult.SuccessAsync(deliverContext);
-=======
             bool includeAttachments = true;
 
-            var collaborationInfo = internalMessage.AS4Message.ReceivingPMode.MessagePackaging?.CollaborationInfo;
+            var collaborationInfo = messagingContext.ReceivingPMode.MessagePackaging?.CollaborationInfo;
 
             if (collaborationInfo != null &&
                 (collaborationInfo.Action?.Equals("ACT_SIMPLE_ONEWAY_SIZE", StringComparison.OrdinalIgnoreCase) ?? false) &&
@@ -57,10 +51,10 @@
                 includeAttachments = false;
             }
 
-            internalMessage.DeliverMessage = CreateDeliverMessageEnvelope(internalMessage.AS4Message, includeAttachments);
+            DeliverMessageEnvelope deliverMessage = CreateDeliverMessageEnvelope(messagingContext.AS4Message, includeAttachments);
+            MessagingContext deliverContext = messagingContext.CloneWith(deliverMessage);
 
-            return StepResult.SuccessAsync(internalMessage);
->>>>>>> 5030e761
+            return StepResult.SuccessAsync(deliverContext);
         }
 
         private DeliverMessageEnvelope CreateDeliverMessageEnvelope(AS4Message as4Message, bool includeAttachments)
