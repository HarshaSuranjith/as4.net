--- conflicted
+++ resolved
@@ -95,11 +95,7 @@
             const string description = "Attachments cannot be compressed";
             Logger.Error(description);
 
-<<<<<<< HEAD
-            return new ApplicationException(description, innerException);
-=======
             return new InvalidDataException(description, innerException);
->>>>>>> 2cacd095
         }
     }
 }