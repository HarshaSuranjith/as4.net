﻿using System;
using System.ComponentModel;
using System.IO;
using System.Linq;
using System.Linq.Expressions;
using System.Threading.Tasks;
using System.Transactions;
using Eu.EDelivery.AS4.Common;
using Eu.EDelivery.AS4.Entities;
using Eu.EDelivery.AS4.Exceptions;
using Eu.EDelivery.AS4.Model.Core;
using Eu.EDelivery.AS4.Model.Internal;
using Eu.EDelivery.AS4.Model.PMode;
using Eu.EDelivery.AS4.Repositories;
using Eu.EDelivery.AS4.Serialization;
using Microsoft.EntityFrameworkCore;
using NLog;
using MessageExchangePattern = Eu.EDelivery.AS4.Entities.MessageExchangePattern;

namespace Eu.EDelivery.AS4.Steps.Send
{
    /// <summary>
    /// Describes how a MessageUnit should be selected to be sent via Pulling.
    /// </summary>
    /// <seealso cref="IStep" />
    [Info("Select message to send")]
    [Description(
        "Selects a message that is eligible for sending via pulling. " +
        "This step selects a message that matches the MPC of the received pull-request signalmessage.")]
    public class SelectUserMessageToSendStep : IStep
    {
        private static readonly ILogger Logger = LogManager.GetCurrentClassLogger();

        private readonly Func<DatastoreContext> _createContext;
        private readonly IAS4MessageBodyStore _messageBodyStore;

        /// <summary>
        /// Initializes a new instance of the <see cref="SelectUserMessageToSendStep"/> class.
        /// </summary>
        public SelectUserMessageToSendStep()
            : this(Registry.Instance.CreateDatastoreContext, Registry.Instance.MessageBodyStore) { }

        /// <summary>
        /// Initializes a new instance of the <see cref="SelectUserMessageToSendStep" /> class.
        /// </summary>
        /// <param name="createContext">The create context.</param>
        /// <param name="messageBodyStore">The message body store.</param>
        public SelectUserMessageToSendStep(
            Func<DatastoreContext> createContext,
            IAS4MessageBodyStore messageBodyStore)
        {
            _createContext = createContext;
            _messageBodyStore = messageBodyStore;
        }

        /// <summary>
        /// Execute the step for a given <paramref name="messagingContext" />.
        /// </summary>
        /// <param name="messagingContext">Message used during the step execution.</param>
        /// <returns></returns>
        public async Task<StepResult> ExecuteAsync(MessagingContext messagingContext)
        {
<<<<<<< HEAD
            var pullRequest = messagingContext.AS4Message?.FirstSignalMessage as PullRequest;
=======
            var pullRequest = messagingContext.AS4Message.FirstSignalMessage as PullRequest;
>>>>>>> f6e961d9
            if (pullRequest == null)
            {
                throw new InvalidMessageException(
                    "The received message is not a PullRequest message, " +
                    "therefore no UserMessage can be selected to return to the sender");
            }

            (bool hasMatch, OutMessage match) = RetrieveUserMessageForPullRequest(pullRequest);
            if (hasMatch)
            {
                // Retrieve the existing MessageBody and put that stream in the MessagingContext.
                // The HttpReceiver processor will make sure that it gets serialized to the http response stream.
                Stream messageBody = await match.RetrieveMessageBody(_messageBodyStore).ConfigureAwait(false);

                messagingContext.ModifyContext(
                    new ReceivedMessage(messageBody, match.ContentType), 
                    MessagingContextMode.Send);

                messagingContext.SendingPMode = AS4XmlSerializer.FromString<SendingProcessingMode>(match.PMode);

                return StepResult.Success(messagingContext);
            }

            AS4Message pullRequestWarning = AS4Message.Create(new PullRequestError());
            messagingContext.ModifyContext(pullRequestWarning);

            return StepResult.Success(messagingContext).AndStopExecution();
        }

        private (bool, OutMessage) RetrieveUserMessageForPullRequest(PullRequest pullRequest)
        {
            using (DatastoreContext context = _createContext())
            {
                context.Database.BeginTransaction(System.Data.IsolationLevel.RepeatableRead);

                OutMessage message = context.OutMessages
                    .Where(PullRequestQuery(pullRequest))
                    .OrderBy(m => m.InsertionTime).Take(1).FirstOrDefault();

                if (message == null)
                {
                    Logger.Warn($"No UserMessage found for PullRequest.Mpc: {pullRequest.Mpc}");
                    return (false, null);
                }

                message.Operation = Operation.Sent;

                context.SaveChanges();
                context.Database.CommitTransaction();

                Logger.Info($"(PullSend) UserMessage found for PullRequest.Mpc: {pullRequest.Mpc}");
                return (true, message);
            }
        }

        private static Expression<Func<OutMessage, bool>> PullRequestQuery(PullRequest pullRequest)
        {
            Logger.Debug($"Query UserMessages with MPC={pullRequest.Mpc} && Operation=ToBeSent && MEP=Pull");

            return m => m.Mpc == pullRequest.Mpc &&
                        m.Operation == Operation.ToBeSent &&
                        m.MEP == MessageExchangePattern.Pull;
        }
    }
}<|MERGE_RESOLUTION|>--- conflicted
+++ resolved
@@ -60,11 +60,7 @@
         /// <returns></returns>
         public async Task<StepResult> ExecuteAsync(MessagingContext messagingContext)
         {
-<<<<<<< HEAD
-            var pullRequest = messagingContext.AS4Message?.FirstSignalMessage as PullRequest;
-=======
-            var pullRequest = messagingContext.AS4Message.FirstSignalMessage as PullRequest;
->>>>>>> f6e961d9
+            var pullRequest = messagingContext?.AS4Message?.FirstSignalMessage as PullRequest;
             if (pullRequest == null)
             {
                 throw new InvalidMessageException(
