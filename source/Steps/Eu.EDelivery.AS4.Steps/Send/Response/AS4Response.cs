--- conflicted
+++ resolved
@@ -73,10 +73,6 @@
             {
                 if (string.IsNullOrWhiteSpace(webResponse.ContentType))
                 {
-<<<<<<< HEAD
-                    Logger.Info("No ContentType set - returning an empty AS4 response.");
-                    return new MessagingContext(new AS4MessageBuilder().Build());
-=======
                     if (Logger.IsInfoEnabled)
                     {
                         Logger.Info("No ContentType set - returning an empty AS4 response.");
@@ -87,8 +83,7 @@
                         Logger.Info(responseContent);
                     }
 
-                    return new InternalMessage(new AS4MessageBuilder().Build());
->>>>>>> 7185b0bf
+                    return new MessagingContext(new AS4MessageBuilder().Build());
                 }
 
                 ISerializer serializer = Registry.Instance.SerializerProvider.Get(webResponse.ContentType);
@@ -130,10 +125,6 @@
         /// <summary>
         /// Gets the Original Request from this response.
         /// </summary>
-<<<<<<< HEAD
         MessagingContext OriginalRequest { get; }
-=======
-        InternalMessage OriginalRequest { get; }       
->>>>>>> 7185b0bf
     }
 }