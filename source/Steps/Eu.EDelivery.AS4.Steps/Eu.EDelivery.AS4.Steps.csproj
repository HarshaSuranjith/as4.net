--- conflicted
+++ resolved
@@ -1,181 +1,3 @@
-<<<<<<< HEAD
-﻿<?xml version="1.0" encoding="utf-8"?>
-<Project ToolsVersion="14.0" DefaultTargets="Build" xmlns="http://schemas.microsoft.com/developer/msbuild/2003">
-  <Import Project="$(MSBuildExtensionsPath)\$(MSBuildToolsVersion)\Microsoft.Common.props" Condition="Exists('$(MSBuildExtensionsPath)\$(MSBuildToolsVersion)\Microsoft.Common.props')" />
-  <PropertyGroup>
-    <Configuration Condition=" '$(Configuration)' == '' ">Debug</Configuration>
-    <Platform Condition=" '$(Platform)' == '' ">AnyCPU</Platform>
-    <ProjectGuid>{9208D4FA-018E-4DB4-A60D-EE475F5EC421}</ProjectGuid>
-    <OutputType>Library</OutputType>
-    <AppDesignerFolder>Properties</AppDesignerFolder>
-    <RootNamespace>Eu.EDelivery.AS4.Steps</RootNamespace>
-    <AssemblyName>Eu.EDelivery.AS4.Steps</AssemblyName>
-    <TargetFrameworkVersion>v4.6.1</TargetFrameworkVersion>
-    <FileAlignment>512</FileAlignment>
-    <SccProjectName>SAK</SccProjectName>
-    <SccLocalPath>SAK</SccLocalPath>
-    <SccAuxPath>SAK</SccAuxPath>
-    <SccProvider>SAK</SccProvider>
-    <TargetFrameworkProfile />
-  </PropertyGroup>
-  <PropertyGroup Condition=" '$(Configuration)|$(Platform)' == 'Debug|AnyCPU' ">
-    <DebugSymbols>true</DebugSymbols>
-    <DebugType>full</DebugType>
-    <Optimize>false</Optimize>
-    <OutputPath>bin\Debug\</OutputPath>
-    <DefineConstants>DEBUG;TRACE</DefineConstants>
-    <ErrorReport>prompt</ErrorReport>
-    <WarningLevel>4</WarningLevel>
-  </PropertyGroup>
-  <PropertyGroup Condition=" '$(Configuration)|$(Platform)' == 'Release|AnyCPU' ">
-    <DebugType>pdbonly</DebugType>
-    <Optimize>true</Optimize>
-    <OutputPath>bin\Release\</OutputPath>
-    <DefineConstants>TRACE</DefineConstants>
-    <ErrorReport>prompt</ErrorReport>
-    <WarningLevel>4</WarningLevel>
-  </PropertyGroup>
-  <ItemGroup>
-    <Reference Include="AutoMapper, Version=5.0.2.0, Culture=neutral, PublicKeyToken=be96cd2c38ef1005, processorArchitecture=MSIL">
-      <HintPath>..\..\ServiceHandler\packages\AutoMapper.5.0.2\lib\net45\AutoMapper.dll</HintPath>
-      <Private>True</Private>
-    </Reference>
-    <Reference Include="FluentValidation, Version=6.2.1.0, Culture=neutral, processorArchitecture=MSIL">
-      <HintPath>..\..\ServiceHandler\packages\FluentValidation.6.2.1.0\lib\Net45\FluentValidation.dll</HintPath>
-      <Private>True</Private>
-    </Reference>
-    <Reference Include="Microsoft.EntityFrameworkCore, Version=1.0.0.0, Culture=neutral, PublicKeyToken=adb9793829ddae60, processorArchitecture=MSIL">
-      <HintPath>..\..\ServiceHandler\packages\Microsoft.EntityFrameworkCore.1.0.0\lib\net451\Microsoft.EntityFrameworkCore.dll</HintPath>
-      <Private>True</Private>
-    </Reference>
-    <Reference Include="Microsoft.Extensions.Caching.Abstractions, Version=1.0.0.0, Culture=neutral, PublicKeyToken=adb9793829ddae60, processorArchitecture=MSIL">
-      <HintPath>..\..\ServiceHandler\packages\Microsoft.Extensions.Caching.Abstractions.1.0.0\lib\netstandard1.0\Microsoft.Extensions.Caching.Abstractions.dll</HintPath>
-      <Private>True</Private>
-    </Reference>
-    <Reference Include="Microsoft.Extensions.Caching.Memory, Version=1.0.0.0, Culture=neutral, PublicKeyToken=adb9793829ddae60, processorArchitecture=MSIL">
-      <HintPath>..\..\ServiceHandler\packages\Microsoft.Extensions.Caching.Memory.1.0.0\lib\net451\Microsoft.Extensions.Caching.Memory.dll</HintPath>
-      <Private>True</Private>
-    </Reference>
-    <Reference Include="Microsoft.Extensions.DependencyInjection, Version=1.0.0.0, Culture=neutral, PublicKeyToken=adb9793829ddae60, processorArchitecture=MSIL">
-      <HintPath>..\..\ServiceHandler\packages\Microsoft.Extensions.DependencyInjection.1.0.0\lib\netstandard1.1\Microsoft.Extensions.DependencyInjection.dll</HintPath>
-      <Private>True</Private>
-    </Reference>
-    <Reference Include="Microsoft.Extensions.DependencyInjection.Abstractions, Version=1.0.0.0, Culture=neutral, PublicKeyToken=adb9793829ddae60, processorArchitecture=MSIL">
-      <HintPath>..\..\ServiceHandler\packages\Microsoft.Extensions.DependencyInjection.Abstractions.1.0.0\lib\netstandard1.0\Microsoft.Extensions.DependencyInjection.Abstractions.dll</HintPath>
-      <Private>True</Private>
-    </Reference>
-    <Reference Include="Microsoft.Extensions.Logging, Version=1.0.0.0, Culture=neutral, PublicKeyToken=adb9793829ddae60, processorArchitecture=MSIL">
-      <HintPath>..\..\ServiceHandler\packages\Microsoft.Extensions.Logging.1.0.0\lib\netstandard1.1\Microsoft.Extensions.Logging.dll</HintPath>
-      <Private>True</Private>
-    </Reference>
-    <Reference Include="Microsoft.Extensions.Logging.Abstractions, Version=1.0.0.0, Culture=neutral, PublicKeyToken=adb9793829ddae60, processorArchitecture=MSIL">
-      <HintPath>..\..\ServiceHandler\packages\Microsoft.Extensions.Logging.Abstractions.1.0.0\lib\netstandard1.1\Microsoft.Extensions.Logging.Abstractions.dll</HintPath>
-      <Private>True</Private>
-    </Reference>
-    <Reference Include="Microsoft.Extensions.Options, Version=1.0.0.0, Culture=neutral, PublicKeyToken=adb9793829ddae60, processorArchitecture=MSIL">
-      <HintPath>..\..\ServiceHandler\packages\Microsoft.Extensions.Options.1.0.0\lib\netstandard1.0\Microsoft.Extensions.Options.dll</HintPath>
-      <Private>True</Private>
-    </Reference>
-    <Reference Include="Microsoft.Extensions.Primitives, Version=1.0.0.0, Culture=neutral, PublicKeyToken=adb9793829ddae60, processorArchitecture=MSIL">
-      <HintPath>..\..\ServiceHandler\packages\Microsoft.Extensions.Primitives.1.0.0\lib\netstandard1.0\Microsoft.Extensions.Primitives.dll</HintPath>
-      <Private>True</Private>
-    </Reference>
-    <Reference Include="MimeKit, Version=1.2.0.0, Culture=neutral, PublicKeyToken=bede1c8a46c66814, processorArchitecture=MSIL">
-      <SpecificVersion>False</SpecificVersion>
-      <HintPath>..\..\..\output\MimeKit.dll</HintPath>
-    </Reference>
-    <Reference Include="NLog, Version=4.0.0.0, Culture=neutral, PublicKeyToken=5120e14c03d0593c, processorArchitecture=MSIL">
-      <HintPath>..\..\ServiceHandler\packages\NLog.4.3.5\lib\net45\NLog.dll</HintPath>
-      <Private>True</Private>
-    </Reference>
-    <Reference Include="Remotion.Linq, Version=2.1.0.0, Culture=neutral, PublicKeyToken=fee00910d6e5f53b, processorArchitecture=MSIL">
-      <HintPath>..\..\ServiceHandler\packages\Remotion.Linq.2.1.1\lib\net45\Remotion.Linq.dll</HintPath>
-      <Private>True</Private>
-    </Reference>
-    <Reference Include="System" />
-    <Reference Include="System.Collections.Immutable, Version=1.2.0.0, Culture=neutral, PublicKeyToken=b03f5f7f11d50a3a, processorArchitecture=MSIL">
-      <HintPath>..\..\ServiceHandler\packages\System.Collections.Immutable.1.2.0\lib\portable-net45+win8+wp8+wpa81\System.Collections.Immutable.dll</HintPath>
-      <Private>True</Private>
-    </Reference>
-    <Reference Include="System.ComponentModel.Composition" />
-    <Reference Include="System.ComponentModel.DataAnnotations" />
-    <Reference Include="System.Core" />
-    <Reference Include="System.Interactive.Async, Version=3.0.0.0, Culture=neutral, PublicKeyToken=94bc3704cddfc263, processorArchitecture=MSIL">
-      <HintPath>..\..\ServiceHandler\packages\System.Interactive.Async.3.0.0\lib\net45\System.Interactive.Async.dll</HintPath>
-      <Private>True</Private>
-    </Reference>
-    <Reference Include="System.IO.Compression" />
-    <Reference Include="System.Security" />
-    <Reference Include="System.Xml.Linq" />
-    <Reference Include="System.Data.DataSetExtensions" />
-    <Reference Include="Microsoft.CSharp" />
-    <Reference Include="System.Data" />
-    <Reference Include="System.Net.Http" />
-    <Reference Include="System.Xml" />
-  </ItemGroup>
-  <ItemGroup>
-    <Compile Include="Common\InExceptionStepDecorator.cs" />
-    <Compile Include="Deliver\CreateDeliverMessageStep.cs" />
-    <Compile Include="Deliver\DeliverUpdateDatastoreStep.cs" />
-    <Compile Include="Deliver\SendDeliverMessageStep.cs" />
-    <Compile Include="Deliver\UploadAttachmentsStep.cs" />
-    <Compile Include="Deliver\ZipAttachmentsStep.cs" />
-    <Compile Include="Notify\CreateNotifyMessageStep.cs" />
-    <Compile Include="Notify\NotifyUpdateOutExceptionDatastoreStep.cs" />
-    <Compile Include="Notify\NotifyUpdateInExceptionDatastoreStep.cs" />
-    <Compile Include="Notify\NotifyUpdateOutMessageDatastoreStep.cs" />
-    <Compile Include="Notify\SendNotifyMessageStep.cs" />
-    <Compile Include="Notify\NotifyUpdateInMessageDatastoreStep.cs" />
-    <Compile Include="Receive\CreateAS4ErrorStep.cs" />
-    <Compile Include="Receive\DecryptAS4MessageStep.cs" />
-    <Compile Include="Receive\SendAS4ReceiptStep.cs" />
-    <Compile Include="Receive\StoreAS4ReiptStep.cs" />
-    <Compile Include="ReceptionAwareness\ReceptionAwarenessUpdateDatastoreStep.cs" />
-    <Compile Include="Send\SetReceptionAwarenessStep.cs" />
-    <Compile Include="Services\InExceptionService.cs" />
-    <Compile Include="Services\OutMessageService.cs" />
-    <Compile Include="Services\InMessageService.cs" />
-    <Compile Include="Receive\ReceiveExceptionStepDecorator.cs" />
-    <Compile Include="Receive\DecompressAttachmentsStep.cs" />
-    <Compile Include="Receive\Participant\PModeParticipant.cs" />
-    <Compile Include="Receive\ReceiveUpdateDatastoreStep.cs" />
-    <Compile Include="Receive\Rules\IPModeRule.cs" />
-    <Compile Include="Receive\Rules\PModeAgreementRefRule.cs" />
-    <Compile Include="Receive\Rules\PModeIdRule.cs" />
-    <Compile Include="Receive\Rules\PModePartyInfoRule.cs" />
-    <Compile Include="Receive\Participant\PModeRuleVisitor.cs" />
-    <Compile Include="Receive\Rules\PModeServiceActionRule.cs" />
-    <Compile Include="Receive\Rules\PModeUndefindPartyInfoRule.cs" />
-    <Compile Include="Receive\CreateAS4ReceiptStep.cs" />
-    <Compile Include="Receive\VerifySignatureAS4MessageStep.cs" />
-    <Compile Include="Send\CompressAttachmentsStep.cs" />
-    <Compile Include="Submit\CreateAS4MessageStep.cs" />
-    <Compile Include="Send\EncryptAS4MessageStep.cs" />
-    <Compile Include="Common\OutExceptionStepDecorator.cs" />
-    <Compile Include="Receive\DeterminePModesStep.cs" />
-    <Compile Include="Submit\CreateDefaultAS4MessageStep.cs" />
-    <Compile Include="Submit\RetrievePayloadsStep.cs" />
-    <Compile Include="Submit\RetrieveSendingPModeStep.cs" />
-    <Compile Include="Send\SendAS4MessageStep.cs" />
-    <Compile Include="Properties\AssemblyInfo.cs" />
-    <Compile Include="Send\SignAS4MessageStep.cs" />
-    <Compile Include="Common\StepBuilder.cs" />
-    <Compile Include="Submit\StoreAS4MessageStep.cs" />
-    <Compile Include="Send\SendUpdateDataStoreStep.cs" />
-  </ItemGroup>
-  <ItemGroup>
-    <ProjectReference Include="..\..\AS4\Eu.EDelivery.AS4\Eu.EDelivery.AS4.csproj">
-      <Project>{8b0ba38f-c3f7-46c1-9e68-a7291c7b16b1}</Project>
-      <Name>Eu.EDelivery.AS4</Name>
-    </ProjectReference>
-  </ItemGroup>
-  <ItemGroup>
-    <None Include="app.config" />
-    <None Include="packages.config" />
-  </ItemGroup>
-  <ItemGroup />
-  <Import Project="$(MSBuildToolsPath)\Microsoft.CSharp.targets" />
-=======
 ﻿<?xml version="1.0" encoding="utf-8"?>
 <Project ToolsVersion="14.0" DefaultTargets="Build" xmlns="http://schemas.microsoft.com/developer/msbuild/2003">
   <Import Project="$(MSBuildExtensionsPath)\$(MSBuildToolsVersion)\Microsoft.Common.props" Condition="Exists('$(MSBuildExtensionsPath)\$(MSBuildToolsVersion)\Microsoft.Common.props')" />
@@ -355,7 +177,6 @@
   </ItemGroup>
   <ItemGroup />
   <Import Project="$(MSBuildToolsPath)\Microsoft.CSharp.targets" />
->>>>>>> abf9fdd8
   <!-- To modify your build process, add your task inside one of the targets below and uncomment it. 
        Other similar extension points exist, see Microsoft.Common.targets.
   <Target Name="BeforeBuild">
