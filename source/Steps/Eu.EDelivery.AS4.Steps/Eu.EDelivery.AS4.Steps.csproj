﻿<?xml version="1.0" encoding="utf-8"?>
<Project ToolsVersion="14.0" DefaultTargets="Build" xmlns="http://schemas.microsoft.com/developer/msbuild/2003">
  <Import Project="$(MSBuildExtensionsPath)\$(MSBuildToolsVersion)\Microsoft.Common.props" Condition="Exists('$(MSBuildExtensionsPath)\$(MSBuildToolsVersion)\Microsoft.Common.props')" />
  <PropertyGroup>
    <Configuration Condition=" '$(Configuration)' == '' ">Debug</Configuration>
    <Platform Condition=" '$(Platform)' == '' ">AnyCPU</Platform>
    <ProjectGuid>{9208D4FA-018E-4DB4-A60D-EE475F5EC421}</ProjectGuid>
    <OutputType>Library</OutputType>
    <AppDesignerFolder>Properties</AppDesignerFolder>
    <RootNamespace>Eu.EDelivery.AS4.Steps</RootNamespace>
    <AssemblyName>Eu.EDelivery.AS4.Steps</AssemblyName>
    <TargetFrameworkVersion>v4.6.1</TargetFrameworkVersion>
    <FileAlignment>512</FileAlignment>
    <SccProjectName>SAK</SccProjectName>
    <SccLocalPath>SAK</SccLocalPath>
    <SccAuxPath>SAK</SccAuxPath>
    <SccProvider>SAK</SccProvider>
    <TargetFrameworkProfile />
    <NuGetPackageImportStamp>
    </NuGetPackageImportStamp>
  </PropertyGroup>
  <PropertyGroup Condition=" '$(Configuration)|$(Platform)' == 'Debug|AnyCPU' ">
    <DebugSymbols>true</DebugSymbols>
    <DebugType>full</DebugType>
    <Optimize>false</Optimize>
    <OutputPath>..\..\..\output\</OutputPath>
    <DefineConstants>DEBUG;TRACE</DefineConstants>
    <ErrorReport>prompt</ErrorReport>
    <WarningLevel>4</WarningLevel>
    <RunCodeAnalysis>false</RunCodeAnalysis>
  </PropertyGroup>
  <PropertyGroup Condition=" '$(Configuration)|$(Platform)' == 'Release|AnyCPU' ">
    <DebugType>pdbonly</DebugType>
    <Optimize>true</Optimize>
    <OutputPath>..\..\..\output\</OutputPath>
    <DefineConstants>TRACE</DefineConstants>
    <ErrorReport>prompt</ErrorReport>
    <WarningLevel>4</WarningLevel>
    <RunCodeAnalysis>false</RunCodeAnalysis>
  </PropertyGroup>
  <ItemGroup>
    <Reference Include="AutoMapper, Version=5.0.2.0, Culture=neutral, PublicKeyToken=be96cd2c38ef1005, processorArchitecture=MSIL">
      <HintPath>..\..\packages\AutoMapper.5.0.2\lib\net45\AutoMapper.dll</HintPath>
      <Private>True</Private>
    </Reference>
    <Reference Include="BouncyCastle.Crypto, Version=1.8.1.0, Culture=neutral, PublicKeyToken=0e99375e54769942">
      <HintPath>..\..\packages\BouncyCastle.1.8.1\lib\BouncyCastle.Crypto.dll</HintPath>
    </Reference>
    <Reference Include="FluentValidation, Version=6.2.1.0, Culture=neutral, processorArchitecture=MSIL">
      <HintPath>..\..\packages\FluentValidation.6.2.1.0\lib\Net45\FluentValidation.dll</HintPath>
      <Private>True</Private>
    </Reference>
    <Reference Include="Microsoft.EntityFrameworkCore, Version=1.1.1.0, Culture=neutral, PublicKeyToken=adb9793829ddae60, processorArchitecture=MSIL">
      <HintPath>..\..\packages\Microsoft.EntityFrameworkCore.1.1.1\lib\net451\Microsoft.EntityFrameworkCore.dll</HintPath>
    </Reference>
    <Reference Include="Microsoft.Extensions.Caching.Abstractions, Version=1.1.1.0, Culture=neutral, PublicKeyToken=adb9793829ddae60, processorArchitecture=MSIL">
      <HintPath>..\..\packages\Microsoft.Extensions.Caching.Abstractions.1.1.1\lib\netstandard1.0\Microsoft.Extensions.Caching.Abstractions.dll</HintPath>
    </Reference>
    <Reference Include="Microsoft.Extensions.Caching.Memory, Version=1.1.1.0, Culture=neutral, PublicKeyToken=adb9793829ddae60, processorArchitecture=MSIL">
      <HintPath>..\..\packages\Microsoft.Extensions.Caching.Memory.1.1.1\lib\net451\Microsoft.Extensions.Caching.Memory.dll</HintPath>
    </Reference>
    <Reference Include="Microsoft.Extensions.DependencyInjection, Version=1.1.0.0, Culture=neutral, PublicKeyToken=adb9793829ddae60, processorArchitecture=MSIL">
      <HintPath>..\..\packages\Microsoft.Extensions.DependencyInjection.1.1.0\lib\netstandard1.1\Microsoft.Extensions.DependencyInjection.dll</HintPath>
      <Private>True</Private>
    </Reference>
    <Reference Include="Microsoft.Extensions.DependencyInjection.Abstractions, Version=1.1.0.0, Culture=neutral, PublicKeyToken=adb9793829ddae60, processorArchitecture=MSIL">
      <HintPath>..\..\packages\Microsoft.Extensions.DependencyInjection.Abstractions.1.1.0\lib\netstandard1.0\Microsoft.Extensions.DependencyInjection.Abstractions.dll</HintPath>
      <Private>True</Private>
    </Reference>
    <Reference Include="Microsoft.Extensions.Logging, Version=1.1.1.0, Culture=neutral, PublicKeyToken=adb9793829ddae60, processorArchitecture=MSIL">
      <HintPath>..\..\packages\Microsoft.Extensions.Logging.1.1.1\lib\netstandard1.1\Microsoft.Extensions.Logging.dll</HintPath>
    </Reference>
    <Reference Include="Microsoft.Extensions.Logging.Abstractions, Version=1.1.1.0, Culture=neutral, PublicKeyToken=adb9793829ddae60, processorArchitecture=MSIL">
      <HintPath>..\..\packages\Microsoft.Extensions.Logging.Abstractions.1.1.1\lib\netstandard1.1\Microsoft.Extensions.Logging.Abstractions.dll</HintPath>
    </Reference>
    <Reference Include="Microsoft.Extensions.Options, Version=1.1.1.0, Culture=neutral, PublicKeyToken=adb9793829ddae60, processorArchitecture=MSIL">
      <HintPath>..\..\packages\Microsoft.Extensions.Options.1.1.1\lib\netstandard1.0\Microsoft.Extensions.Options.dll</HintPath>
    </Reference>
    <Reference Include="Microsoft.Extensions.Primitives, Version=1.1.0.0, Culture=neutral, PublicKeyToken=adb9793829ddae60, processorArchitecture=MSIL">
      <HintPath>..\..\packages\Microsoft.Extensions.Primitives.1.1.0\lib\netstandard1.0\Microsoft.Extensions.Primitives.dll</HintPath>
      <Private>True</Private>
    </Reference>
    <Reference Include="Microsoft.Threading.Tasks, Version=1.0.12.0, Culture=neutral, PublicKeyToken=b03f5f7f11d50a3a, processorArchitecture=MSIL">
      <HintPath>..\..\packages\Microsoft.Bcl.Async.1.0.168\lib\net40\Microsoft.Threading.Tasks.dll</HintPath>
      <Private>True</Private>
    </Reference>
    <Reference Include="Microsoft.Threading.Tasks.Extensions, Version=1.0.12.0, Culture=neutral, PublicKeyToken=b03f5f7f11d50a3a, processorArchitecture=MSIL">
      <HintPath>..\..\packages\Microsoft.Bcl.Async.1.0.168\lib\net40\Microsoft.Threading.Tasks.Extensions.dll</HintPath>
      <Private>True</Private>
    </Reference>
    <Reference Include="Microsoft.Threading.Tasks.Extensions.Desktop, Version=1.0.168.0, Culture=neutral, PublicKeyToken=b03f5f7f11d50a3a, processorArchitecture=MSIL">
      <HintPath>..\..\packages\Microsoft.Bcl.Async.1.0.168\lib\net40\Microsoft.Threading.Tasks.Extensions.Desktop.dll</HintPath>
      <Private>True</Private>
    </Reference>
    <Reference Include="Microsoft.Win32.Primitives, Version=4.0.2.0, Culture=neutral, PublicKeyToken=b03f5f7f11d50a3a, processorArchitecture=MSIL">
      <HintPath>..\..\packages\Microsoft.Win32.Primitives.4.3.0\lib\net46\Microsoft.Win32.Primitives.dll</HintPath>
      <Private>True</Private>
    </Reference>
    <Reference Include="MimeKit, Version=1.2.0.0, Culture=neutral, PublicKeyToken=bede1c8a46c66814, processorArchitecture=MSIL">
      <SpecificVersion>False</SpecificVersion>
      <HintPath>..\..\..\output\MimeKit.dll</HintPath>
    </Reference>
    <Reference Include="NLog, Version=4.0.0.0, Culture=neutral, PublicKeyToken=5120e14c03d0593c, processorArchitecture=MSIL">
      <HintPath>..\..\packages\NLog.4.3.5\lib\net45\NLog.dll</HintPath>
      <Private>True</Private>
    </Reference>
    <Reference Include="Remotion.Linq, Version=2.1.0.0, Culture=neutral, PublicKeyToken=fee00910d6e5f53b, processorArchitecture=MSIL">
      <HintPath>..\..\packages\Remotion.Linq.2.1.1\lib\net45\Remotion.Linq.dll</HintPath>
      <Private>True</Private>
    </Reference>
    <Reference Include="System" />
    <Reference Include="System.AppContext, Version=4.0.0.0, Culture=neutral, PublicKeyToken=b03f5f7f11d50a3a, processorArchitecture=MSIL">
      <HintPath>..\..\packages\System.AppContext.4.3.0\lib\net46\System.AppContext.dll</HintPath>
      <Private>True</Private>
    </Reference>
    <Reference Include="System.Collections.Immutable, Version=1.2.1.0, Culture=neutral, PublicKeyToken=b03f5f7f11d50a3a, processorArchitecture=MSIL">
      <HintPath>..\..\packages\System.Collections.Immutable.1.3.1\lib\portable-net45+win8+wp8+wpa81\System.Collections.Immutable.dll</HintPath>
      <Private>True</Private>
    </Reference>
    <Reference Include="System.ComponentModel.Composition" />
    <Reference Include="System.ComponentModel.DataAnnotations" />
    <Reference Include="System.Configuration" />
    <Reference Include="System.Console, Version=4.0.1.0, Culture=neutral, PublicKeyToken=b03f5f7f11d50a3a, processorArchitecture=MSIL">
      <HintPath>..\..\packages\System.Console.4.3.0\lib\net46\System.Console.dll</HintPath>
      <Private>True</Private>
    </Reference>
    <Reference Include="System.Core" />
    <Reference Include="System.Diagnostics.DiagnosticSource, Version=4.0.1.0, Culture=neutral, PublicKeyToken=cc7b13ffcd2ddd51, processorArchitecture=MSIL">
      <HintPath>..\..\packages\System.Diagnostics.DiagnosticSource.4.3.0\lib\net46\System.Diagnostics.DiagnosticSource.dll</HintPath>
      <Private>True</Private>
    </Reference>
    <Reference Include="System.Globalization.Calendars, Version=4.0.2.0, Culture=neutral, PublicKeyToken=b03f5f7f11d50a3a, processorArchitecture=MSIL">
      <HintPath>..\..\packages\System.Globalization.Calendars.4.3.0\lib\net46\System.Globalization.Calendars.dll</HintPath>
      <Private>True</Private>
    </Reference>
    <Reference Include="System.Interactive.Async, Version=3.0.0.0, Culture=neutral, PublicKeyToken=94bc3704cddfc263, processorArchitecture=MSIL">
      <HintPath>..\..\packages\System.Interactive.Async.3.0.0\lib\net45\System.Interactive.Async.dll</HintPath>
      <Private>True</Private>
    </Reference>
    <Reference Include="System.IO.Compression, Version=4.1.2.0, Culture=neutral, PublicKeyToken=b77a5c561934e089, processorArchitecture=MSIL">
      <HintPath>..\..\packages\System.IO.Compression.4.3.0\lib\net46\System.IO.Compression.dll</HintPath>
      <Private>True</Private>
    </Reference>
    <Reference Include="System.IO.Compression.FileSystem" />
    <Reference Include="System.IO.Compression.ZipFile, Version=4.0.2.0, Culture=neutral, PublicKeyToken=b77a5c561934e089, processorArchitecture=MSIL">
      <HintPath>..\..\packages\System.IO.Compression.ZipFile.4.3.0\lib\net46\System.IO.Compression.ZipFile.dll</HintPath>
      <Private>True</Private>
    </Reference>
    <Reference Include="System.IO.FileSystem, Version=4.0.2.0, Culture=neutral, PublicKeyToken=b03f5f7f11d50a3a, processorArchitecture=MSIL">
      <HintPath>..\..\packages\System.IO.FileSystem.4.3.0\lib\net46\System.IO.FileSystem.dll</HintPath>
      <Private>True</Private>
    </Reference>
    <Reference Include="System.IO.FileSystem.Primitives, Version=4.0.2.0, Culture=neutral, PublicKeyToken=b03f5f7f11d50a3a, processorArchitecture=MSIL">
      <HintPath>..\..\packages\System.IO.FileSystem.Primitives.4.3.0\lib\net46\System.IO.FileSystem.Primitives.dll</HintPath>
      <Private>True</Private>
    </Reference>
    <Reference Include="System.Net.Http" />
    <Reference Include="System.Numerics" />
    <Reference Include="System.Runtime.CompilerServices.Unsafe, Version=4.0.2.0, Culture=neutral, PublicKeyToken=b03f5f7f11d50a3a, processorArchitecture=MSIL">
      <HintPath>..\..\packages\System.Runtime.CompilerServices.Unsafe.4.3.0\lib\netstandard1.0\System.Runtime.CompilerServices.Unsafe.dll</HintPath>
      <Private>True</Private>
    </Reference>
    <Reference Include="System.Runtime.InteropServices.RuntimeInformation, Version=4.0.1.0, Culture=neutral, PublicKeyToken=b03f5f7f11d50a3a, processorArchitecture=MSIL">
      <HintPath>..\..\packages\System.Runtime.InteropServices.RuntimeInformation.4.3.0\lib\net45\System.Runtime.InteropServices.RuntimeInformation.dll</HintPath>
      <Private>True</Private>
    </Reference>
    <Reference Include="System.Security" />
    <Reference Include="System.Security.Cryptography.Algorithms, Version=4.1.0.0, Culture=neutral, PublicKeyToken=b03f5f7f11d50a3a, processorArchitecture=MSIL">
      <HintPath>..\..\packages\System.Security.Cryptography.Algorithms.4.3.0\lib\net461\System.Security.Cryptography.Algorithms.dll</HintPath>
      <Private>True</Private>
    </Reference>
    <Reference Include="System.Security.Cryptography.Encoding, Version=4.0.1.0, Culture=neutral, PublicKeyToken=b03f5f7f11d50a3a, processorArchitecture=MSIL">
      <HintPath>..\..\packages\System.Security.Cryptography.Encoding.4.3.0\lib\net46\System.Security.Cryptography.Encoding.dll</HintPath>
      <Private>True</Private>
    </Reference>
    <Reference Include="System.Security.Cryptography.Primitives, Version=4.0.1.0, Culture=neutral, PublicKeyToken=b03f5f7f11d50a3a, processorArchitecture=MSIL">
      <HintPath>..\..\packages\System.Security.Cryptography.Primitives.4.3.0\lib\net46\System.Security.Cryptography.Primitives.dll</HintPath>
      <Private>True</Private>
    </Reference>
    <Reference Include="System.Security.Cryptography.X509Certificates, Version=4.1.1.0, Culture=neutral, PublicKeyToken=b03f5f7f11d50a3a, processorArchitecture=MSIL">
      <HintPath>..\..\packages\System.Security.Cryptography.X509Certificates.4.3.0\lib\net461\System.Security.Cryptography.X509Certificates.dll</HintPath>
      <Private>True</Private>
    </Reference>
    <Reference Include="System.Transactions" />
    <Reference Include="System.ValueTuple, Version=4.0.1.1, Culture=neutral, PublicKeyToken=cc7b13ffcd2ddd51, processorArchitecture=MSIL">
      <HintPath>..\..\packages\System.ValueTuple.4.3.1\lib\netstandard1.0\System.ValueTuple.dll</HintPath>
    </Reference>
    <Reference Include="System.Web" />
    <Reference Include="System.Xml.Linq" />
    <Reference Include="System.Data.DataSetExtensions" />
    <Reference Include="Microsoft.CSharp" />
    <Reference Include="System.Data" />
    <Reference Include="System.Xml" />
    <Reference Include="System.Xml.ReaderWriter, Version=4.1.0.0, Culture=neutral, PublicKeyToken=b03f5f7f11d50a3a, processorArchitecture=MSIL">
      <HintPath>..\..\packages\System.Xml.ReaderWriter.4.3.0\lib\net46\System.Xml.ReaderWriter.dll</HintPath>
      <Private>True</Private>
    </Reference>
  </ItemGroup>
  <ItemGroup>
    <Compile Include="Receive\SendAS4SignalMessageStep.cs" />
    <Compile Include="Receive\ValidateAS4MessageStep.cs" />
    <Compile Include="Send\LogReceivedProcessingErrorStep.cs" />
    <Compile Include="Deliver\CreateDeliverEnvelopeStep.cs" />
    <Compile Include="Deliver\MinderTestCreateDeliverEnvelopeStep.cs" />
    <Compile Include="Deliver\DeliverUpdateDatastoreStep.cs" />
    <Compile Include="Deliver\SendDeliverMessageStep.cs" />
    <Compile Include="Deliver\UploadAttachmentsStep.cs" />
    <Compile Include="Deliver\ZipAttachmentsStep.cs" />
    <Compile Include="Notify\NotifyUpdateOutExceptionDatastoreStep.cs" />
    <Compile Include="Notify\NotifyUpdateInExceptionDatastoreStep.cs" />
    <Compile Include="Notify\NotifyUpdateOutMessageDatastoreStep.cs" />
    <Compile Include="Notify\SendNotifyMessageStep.cs" />
    <Compile Include="Notify\NotifyUpdateInMessageDatastoreStep.cs" />
    <Compile Include="Receive\CreateAS4ErrorStep.cs" />
    <Compile Include="Receive\DecryptAS4MessageStep.cs" />
    <Compile Include="Receive\StoreAS4ReceiptStep.cs" />
    <Compile Include="Receive\UpdateReceivedAS4MessageBodyStep.cs" />
    <Compile Include="ReceptionAwareness\ReceptionAwarenessUpdateDatastoreStep.cs" />
<<<<<<< HEAD
    <Compile Include="Send\SetMessageToBeSentStep.cs" />
=======
    <Compile Include="Send\PullUpdateMessageStatusStep.cs" />
>>>>>>> 4c2e6d9a
    <Compile Include="Send\Response\AS4Response.cs" />
    <Compile Include="Send\Response\EmptyBodyResponseHandler.cs" />
    <Compile Include="Send\Response\IAS4ResponseHandler.cs" />
    <Compile Include="Send\Response\PullRequestResponseHandler.cs" />
    <Compile Include="Send\Response\TailResponseHandler.cs" />
    <Compile Include="Send\SelectUserMessageToSendStep.cs" />
    <Compile Include="Send\SetReceptionAwarenessStep.cs" />
    <Compile Include="Receive\DecompressAttachmentsStep.cs" />
    <Compile Include="Receive\Participant\PModeParticipant.cs" />
    <Compile Include="Receive\SaveReceivedMessageStep.cs" />
    <Compile Include="Receive\Rules\IPModeRule.cs" />
    <Compile Include="Receive\Rules\PModeAgreementRefRule.cs" />
    <Compile Include="Receive\Rules\PModeIdRule.cs" />
    <Compile Include="Receive\Rules\PModePartyInfoRule.cs" />
    <Compile Include="Receive\Participant\PModeRuleVisitor.cs" />
    <Compile Include="Receive\Rules\PModeServiceActionRule.cs" />
    <Compile Include="Receive\Rules\PModeUndefinedPartyInfoRule.cs" />
    <Compile Include="Receive\CreateAS4ReceiptStep.cs" />
    <Compile Include="Receive\VerifySignatureAS4MessageStep.cs" />
    <Compile Include="Send\CompressAttachmentsStep.cs" />
    <Compile Include="Send\VerifyPullRequestAuthorizationStep.cs" />
    <Compile Include="Submit\CreateAS4MessageStep.cs" />
    <Compile Include="Send\EncryptAS4MessageStep.cs" />
    <Compile Include="Receive\DeterminePModesStep.cs" />
    <Compile Include="Submit\CreateDefaultAS4MessageStep.cs" />
    <Compile Include="Submit\DynamicDiscoveryStep.cs" />
    <Compile Include="Submit\RetrieveSendingPModeStep.cs" />
    <Compile Include="Send\SendAS4MessageStep.cs" />
    <Compile Include="Properties\AssemblyInfo.cs" />
    <Compile Include="Send\SignAS4MessageStep.cs" />
    <Compile Include="Submit\StoreAS4MessageStep.cs" />
    <Compile Include="Send\SendUpdateDataStoreStep.cs" />
  </ItemGroup>
  <ItemGroup>
    <None Include="app.config">
      <SubType>Designer</SubType>
    </None>
    <None Include="packages.config" />
  </ItemGroup>
  <ItemGroup>
    <ProjectReference Include="..\..\AS4\Eu.EDelivery.AS4\Eu.EDelivery.AS4.csproj">
      <Project>{8b0ba38f-c3f7-46c1-9e68-a7291c7b16b1}</Project>
      <Name>Eu.EDelivery.AS4</Name>
    </ProjectReference>
  </ItemGroup>
  <Import Project="$(MSBuildToolsPath)\Microsoft.CSharp.targets" />
  <Import Project="..\..\packages\Microsoft.Bcl.Build.1.0.21\build\Microsoft.Bcl.Build.targets" Condition="Exists('..\..\packages\Microsoft.Bcl.Build.1.0.21\build\Microsoft.Bcl.Build.targets')" />
  <Target Name="EnsureNuGetPackageBuildImports" BeforeTargets="PrepareForBuild">
    <PropertyGroup>
      <ErrorText>This project references NuGet package(s) that are missing on this computer. Use NuGet Package Restore to download them.  For more information, see http://go.microsoft.com/fwlink/?LinkID=322105. The missing file is {0}.</ErrorText>
    </PropertyGroup>
    <Error Condition="!Exists('..\..\packages\Microsoft.Bcl.Build.1.0.21\build\Microsoft.Bcl.Build.targets')" Text="$([System.String]::Format('$(ErrorText)', '..\..\packages\Microsoft.Bcl.Build.1.0.21\build\Microsoft.Bcl.Build.targets'))" />
  </Target>
  <!-- To modify your build process, add your task inside one of the targets below and uncomment it. 
       Other similar extension points exist, see Microsoft.Common.targets.
  <Target Name="BeforeBuild">
  </Target>
  <Target Name="AfterBuild">
  </Target>
  -->
</Project><|MERGE_RESOLUTION|>--- conflicted
+++ resolved
@@ -216,11 +216,8 @@
     <Compile Include="Receive\StoreAS4ReceiptStep.cs" />
     <Compile Include="Receive\UpdateReceivedAS4MessageBodyStep.cs" />
     <Compile Include="ReceptionAwareness\ReceptionAwarenessUpdateDatastoreStep.cs" />
-<<<<<<< HEAD
+    <Compile Include="Send\PullUpdateMessageStatusStep.cs" />
     <Compile Include="Send\SetMessageToBeSentStep.cs" />
-=======
-    <Compile Include="Send\PullUpdateMessageStatusStep.cs" />
->>>>>>> 4c2e6d9a
     <Compile Include="Send\Response\AS4Response.cs" />
     <Compile Include="Send\Response\EmptyBodyResponseHandler.cs" />
     <Compile Include="Send\Response\IAS4ResponseHandler.cs" />
