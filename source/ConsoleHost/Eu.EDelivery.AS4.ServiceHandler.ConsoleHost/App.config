--- conflicted
+++ resolved
@@ -1,42 +1,6 @@
 ﻿<?xml version="1.0" encoding="utf-8"?>
 <configuration>
 
-<<<<<<< HEAD
-  <!-- NLog Configuration -->
-  <configSections>
-    <section name="nlog" type="NLog.Config.ConfigSectionHandler, NLog" />
-  </configSections>
-  <nlog xmlns="http://www.nlog-project.org/schemas/NLog.xsd" xmlns:xsi="http://www.w3.org/2001/XMLSchema-instance" throwExceptions="true">
-
-    <!-- Logging Layouts -->
-    <variable name="exceptionVerboseLayout" value="${longdate} ${level:uppercase=true} [${threadid}] ${logger} ${message}${onexception:${newline}${exception:format=type,message,method,tostring:maxInnerExceptionLevel=5:innerFormat=shortType,message,method,tostring}}" />
-    <variable name="exceptionMinLayout" value="${longdate} ${level:uppercase=true} [${threadid}] ${logger} ${message}${onexception:${newline}${exception:format=message,stacktrace:separator=*:maxInnerExceptionLevel=5}${newline}}" />
-    <variable name="traceLayout" value="${longdate} ${level:uppercase=true} [${threadid}] ${logger} ${message}${onexception:${newline}${exception:format=tostring}}" />
-    <variable name="consoleLayout" value="${level:uppercase=true} ${logger} ${message}${onexception:${newline}${exception:format=tostring}}" />
-
-    <!-- Logging Targets-->
-    <targets async="true">
-
-      <!-- Logging (level "Debug")  to tracelog.txt file -->
-      <target name="tracelog" xsi:type="File" fileName="./logs/tracelog_${shortdate}.txt" layout="${traceLayout}" concurrentWrites="true" keepFileOpen="false" encoding="iso-8859-2" />
-
-      <!-- Logging (level "Warn") to errorlog.txt file -->
-      <target name="errorlog" xsi:type="File" fileName="./logs/errorlog_${shortdate}.txt" layout="${exceptionVerboseLayout}" concurrentWrites="true" keepFileOpen="false" encoding="iso-8859-2" />
-
-      <!-- Logging (level "Info") to console window -->
-      <target name="console" xsi:type="ColoredConsole" layout="${consoleLayout}">
-        <!--<highlight-word regex="(\d{2})\/(\d{2})\/(\d{4}) (\d{2}):(\d{2}):(\d{2}) \+(\d{2}):(\d{2})" foregroundColor="Magenta" />-->
-        <!--<highlight-word regex="(')?(file:\/\/\/)?(?:[a-zA-Z.]\:|\\\\[\w\.]+\\[\w.$]+)\\(?:[\w.]+\\)*\w*([\w.])*(')?" foregroundColor="Blue" />-->
-        <highlight-word regex="\([A-Z]{1}[a-zA-Z]+\)" foregroundColor="Green" />
-        <highlight-row condition="level = LogLevel.Error" backgroundColor="DarkRed" foregroundColor="White" />
-        <highlight-row condition="level = LogLevel.Fatal" backgroundColor="Red" foregroundColor="White" />
-        <highlight-row condition="level = LogLevel.Warn" foregroundColor="Yellow" />
-        <highlight-word regex="&lt;.+&gt;" foregroundColor="Magenta" />
-        <highlight-word regex="\[[\w@.-]+\]" foregroundColor="Cyan" />
-        <highlight-row condition="contains(message, 'duplicate') or contains(message, 'Test')" foregroundColor="Magenta" />
-        <!--<highlight-word regex="(\'|&quot;).+(\'|&quot;)" foregroundColor="Yellow" />-->
-        <!--<highlight-word regex="OutMessages?|InMessages?" foregroundColor="DarkCyan" />
-=======
 	<!-- NLog Configuration -->
 	<configSections>
 		<section name="nlog" type="NLog.Config.ConfigSectionHandler, NLog" />
@@ -71,7 +35,6 @@
 				<highlight-row condition="contains(message, 'duplicate') or contains(message, 'Test')" foregroundColor="Magenta" />
 				<highlight-word regex="(&quot;).+(&quot;)" foregroundColor="Yellow" />
 				<!--<highlight-word regex="OutMessages?|InMessages?" foregroundColor="DarkCyan" />
->>>>>>> c45b3e63
 				<highlight-word regex="OutExceptions?|InExceptions?" foregroundColor="DarkRed" />-->
       </target>
     </targets>
