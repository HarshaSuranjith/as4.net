<<<<<<< HEAD
﻿<?xml version="1.0" encoding="utf-8"?>
<Project ToolsVersion="14.0" DefaultTargets="Build" xmlns="http://schemas.microsoft.com/developer/msbuild/2003">
  <Import Project="$(MSBuildExtensionsPath)\$(MSBuildToolsVersion)\Microsoft.Common.props" Condition="Exists('$(MSBuildExtensionsPath)\$(MSBuildToolsVersion)\Microsoft.Common.props')" />
  <PropertyGroup>
    <Configuration Condition=" '$(Configuration)' == '' ">Debug</Configuration>
    <Platform Condition=" '$(Platform)' == '' ">AnyCPU</Platform>
    <ProjectGuid>{51C92C72-60F5-4DCE-B129-045640CA6D96}</ProjectGuid>
    <OutputType>Library</OutputType>
    <AppDesignerFolder>Properties</AppDesignerFolder>
    <RootNamespace>Eu.EDelivery.AS4.Transformers</RootNamespace>
    <AssemblyName>Eu.EDelivery.AS4.Transformers</AssemblyName>
    <TargetFrameworkVersion>v4.6.1</TargetFrameworkVersion>
    <FileAlignment>512</FileAlignment>
    <SccProjectName>SAK</SccProjectName>
    <SccLocalPath>SAK</SccLocalPath>
    <SccAuxPath>SAK</SccAuxPath>
    <SccProvider>SAK</SccProvider>
    <TargetFrameworkProfile />
  </PropertyGroup>
  <PropertyGroup Condition=" '$(Configuration)|$(Platform)' == 'Debug|AnyCPU' ">
    <DebugSymbols>true</DebugSymbols>
    <DebugType>full</DebugType>
    <Optimize>false</Optimize>
    <OutputPath>bin\Debug\</OutputPath>
    <DefineConstants>DEBUG;TRACE</DefineConstants>
    <ErrorReport>prompt</ErrorReport>
    <WarningLevel>4</WarningLevel>
  </PropertyGroup>
  <PropertyGroup Condition=" '$(Configuration)|$(Platform)' == 'Release|AnyCPU' ">
    <DebugType>pdbonly</DebugType>
    <Optimize>true</Optimize>
    <OutputPath>bin\Release\</OutputPath>
    <DefineConstants>TRACE</DefineConstants>
    <ErrorReport>prompt</ErrorReport>
    <WarningLevel>4</WarningLevel>
  </PropertyGroup>
  <ItemGroup>
    <Reference Include="AutoMapper, Version=5.0.2.0, Culture=neutral, PublicKeyToken=be96cd2c38ef1005, processorArchitecture=MSIL">
      <HintPath>..\..\ServiceHandler\packages\AutoMapper.5.0.2\lib\net45\AutoMapper.dll</HintPath>
      <Private>True</Private>
    </Reference>
    <Reference Include="FluentValidation, Version=6.2.1.0, Culture=neutral, processorArchitecture=MSIL">
      <HintPath>..\packages\FluentValidation.6.2.1.0\lib\Net45\FluentValidation.dll</HintPath>
      <Private>True</Private>
    </Reference>
    <Reference Include="NLog, Version=4.0.0.0, Culture=neutral, PublicKeyToken=5120e14c03d0593c, processorArchitecture=MSIL">
      <HintPath>..\packages\NLog.4.3.5\lib\net45\NLog.dll</HintPath>
      <Private>True</Private>
    </Reference>
    <Reference Include="System" />
    <Reference Include="System.Core" />
    <Reference Include="System.Xml.Linq" />
    <Reference Include="System.Data.DataSetExtensions" />
    <Reference Include="Microsoft.CSharp" />
    <Reference Include="System.Data" />
    <Reference Include="System.Net.Http" />
    <Reference Include="System.Xml" />
  </ItemGroup>
  <ItemGroup>
    <Compile Include="AS4MessageTransformer.cs" />
    <Compile Include="ExceptionTransformer.cs" />
    <Compile Include="PayloadTransformer.cs" />
    <Compile Include="Properties\AssemblyInfo.cs" />
    <Compile Include="ReceptionAwarenessTransformer.cs" />
    <Compile Include="SubmitMessageXmlTransformer.cs" />
  </ItemGroup>
  <ItemGroup>
    <ProjectReference Include="..\..\AS4\Eu.EDelivery.AS4\Eu.EDelivery.AS4.csproj">
      <Project>{8b0ba38f-c3f7-46c1-9e68-a7291c7b16b1}</Project>
      <Name>Eu.EDelivery.AS4</Name>
    </ProjectReference>
  </ItemGroup>
  <ItemGroup>
    <None Include="app.config" />
    <None Include="packages.config" />
  </ItemGroup>
  <Import Project="$(MSBuildToolsPath)\Microsoft.CSharp.targets" />
=======
﻿<?xml version="1.0" encoding="utf-8"?>
<Project ToolsVersion="14.0" DefaultTargets="Build" xmlns="http://schemas.microsoft.com/developer/msbuild/2003">
  <Import Project="$(MSBuildExtensionsPath)\$(MSBuildToolsVersion)\Microsoft.Common.props" Condition="Exists('$(MSBuildExtensionsPath)\$(MSBuildToolsVersion)\Microsoft.Common.props')" />
  <PropertyGroup>
    <Configuration Condition=" '$(Configuration)' == '' ">Debug</Configuration>
    <Platform Condition=" '$(Platform)' == '' ">AnyCPU</Platform>
    <ProjectGuid>{51C92C72-60F5-4DCE-B129-045640CA6D96}</ProjectGuid>
    <OutputType>Library</OutputType>
    <AppDesignerFolder>Properties</AppDesignerFolder>
    <RootNamespace>Eu.EDelivery.AS4.Transformers</RootNamespace>
    <AssemblyName>Eu.EDelivery.AS4.Transformers</AssemblyName>
    <TargetFrameworkVersion>v4.6.1</TargetFrameworkVersion>
    <FileAlignment>512</FileAlignment>
    <SccProjectName>SAK</SccProjectName>
    <SccLocalPath>SAK</SccLocalPath>
    <SccAuxPath>SAK</SccAuxPath>
    <SccProvider>SAK</SccProvider>
    <TargetFrameworkProfile />
  </PropertyGroup>
  <PropertyGroup Condition=" '$(Configuration)|$(Platform)' == 'Debug|AnyCPU' ">
    <DebugSymbols>true</DebugSymbols>
    <DebugType>full</DebugType>
    <Optimize>false</Optimize>
    <OutputPath>bin\Debug\</OutputPath>
    <DefineConstants>DEBUG;TRACE</DefineConstants>
    <ErrorReport>prompt</ErrorReport>
    <WarningLevel>4</WarningLevel>
  </PropertyGroup>
  <PropertyGroup Condition=" '$(Configuration)|$(Platform)' == 'Release|AnyCPU' ">
    <DebugType>pdbonly</DebugType>
    <Optimize>true</Optimize>
    <OutputPath>bin\Release\</OutputPath>
    <DefineConstants>TRACE</DefineConstants>
    <ErrorReport>prompt</ErrorReport>
    <WarningLevel>4</WarningLevel>
  </PropertyGroup>
  <ItemGroup>
    <Reference Include="AutoMapper, Version=5.0.2.0, Culture=neutral, PublicKeyToken=be96cd2c38ef1005, processorArchitecture=MSIL">
      <HintPath>..\..\ServiceHandler\packages\AutoMapper.5.0.2\lib\net45\AutoMapper.dll</HintPath>
      <Private>True</Private>
    </Reference>
    <Reference Include="FluentValidation, Version=6.2.1.0, Culture=neutral, processorArchitecture=MSIL">
      <HintPath>..\packages\FluentValidation.6.2.1.0\lib\Net45\FluentValidation.dll</HintPath>
      <Private>True</Private>
    </Reference>
    <Reference Include="NLog, Version=4.0.0.0, Culture=neutral, PublicKeyToken=5120e14c03d0593c, processorArchitecture=MSIL">
      <HintPath>..\packages\NLog.4.3.5\lib\net45\NLog.dll</HintPath>
      <Private>True</Private>
    </Reference>
    <Reference Include="System" />
    <Reference Include="System.Core" />
    <Reference Include="System.Xml.Linq" />
    <Reference Include="System.Data.DataSetExtensions" />
    <Reference Include="Microsoft.CSharp" />
    <Reference Include="System.Data" />
    <Reference Include="System.Net.Http" />
    <Reference Include="System.Xml" />
  </ItemGroup>
  <ItemGroup>
    <Compile Include="AS4MessageTransformer.cs" />
    <Compile Include="ExceptionTransformer.cs" />
    <Compile Include="PayloadTransformer.cs" />
    <Compile Include="Properties\AssemblyInfo.cs" />
    <Compile Include="ReceptionAwarenessTransformer.cs" />
    <Compile Include="SubmitMessageXmlTransformer.cs" />
  </ItemGroup>
  <ItemGroup>
    <ProjectReference Include="..\..\AS4\Eu.EDelivery.AS4\Eu.EDelivery.AS4.csproj">
      <Project>{8b0ba38f-c3f7-46c1-9e68-a7291c7b16b1}</Project>
      <Name>Eu.EDelivery.AS4</Name>
    </ProjectReference>
  </ItemGroup>
  <ItemGroup>
    <None Include="packages.config" />
  </ItemGroup>
  <Import Project="$(MSBuildToolsPath)\Microsoft.CSharp.targets" />
>>>>>>> abf9fdd8
  <!-- To modify your build process, add your task inside one of the targets below and uncomment it. 
       Other similar extension points exist, see Microsoft.Common.targets.
  <Target Name="BeforeBuild">
  </Target>
  <Target Name="AfterBuild">
  </Target>
  -->
</Project><|MERGE_RESOLUTION|>--- conflicted
+++ resolved
@@ -1,82 +1,3 @@
-<<<<<<< HEAD
-﻿<?xml version="1.0" encoding="utf-8"?>
-<Project ToolsVersion="14.0" DefaultTargets="Build" xmlns="http://schemas.microsoft.com/developer/msbuild/2003">
-  <Import Project="$(MSBuildExtensionsPath)\$(MSBuildToolsVersion)\Microsoft.Common.props" Condition="Exists('$(MSBuildExtensionsPath)\$(MSBuildToolsVersion)\Microsoft.Common.props')" />
-  <PropertyGroup>
-    <Configuration Condition=" '$(Configuration)' == '' ">Debug</Configuration>
-    <Platform Condition=" '$(Platform)' == '' ">AnyCPU</Platform>
-    <ProjectGuid>{51C92C72-60F5-4DCE-B129-045640CA6D96}</ProjectGuid>
-    <OutputType>Library</OutputType>
-    <AppDesignerFolder>Properties</AppDesignerFolder>
-    <RootNamespace>Eu.EDelivery.AS4.Transformers</RootNamespace>
-    <AssemblyName>Eu.EDelivery.AS4.Transformers</AssemblyName>
-    <TargetFrameworkVersion>v4.6.1</TargetFrameworkVersion>
-    <FileAlignment>512</FileAlignment>
-    <SccProjectName>SAK</SccProjectName>
-    <SccLocalPath>SAK</SccLocalPath>
-    <SccAuxPath>SAK</SccAuxPath>
-    <SccProvider>SAK</SccProvider>
-    <TargetFrameworkProfile />
-  </PropertyGroup>
-  <PropertyGroup Condition=" '$(Configuration)|$(Platform)' == 'Debug|AnyCPU' ">
-    <DebugSymbols>true</DebugSymbols>
-    <DebugType>full</DebugType>
-    <Optimize>false</Optimize>
-    <OutputPath>bin\Debug\</OutputPath>
-    <DefineConstants>DEBUG;TRACE</DefineConstants>
-    <ErrorReport>prompt</ErrorReport>
-    <WarningLevel>4</WarningLevel>
-  </PropertyGroup>
-  <PropertyGroup Condition=" '$(Configuration)|$(Platform)' == 'Release|AnyCPU' ">
-    <DebugType>pdbonly</DebugType>
-    <Optimize>true</Optimize>
-    <OutputPath>bin\Release\</OutputPath>
-    <DefineConstants>TRACE</DefineConstants>
-    <ErrorReport>prompt</ErrorReport>
-    <WarningLevel>4</WarningLevel>
-  </PropertyGroup>
-  <ItemGroup>
-    <Reference Include="AutoMapper, Version=5.0.2.0, Culture=neutral, PublicKeyToken=be96cd2c38ef1005, processorArchitecture=MSIL">
-      <HintPath>..\..\ServiceHandler\packages\AutoMapper.5.0.2\lib\net45\AutoMapper.dll</HintPath>
-      <Private>True</Private>
-    </Reference>
-    <Reference Include="FluentValidation, Version=6.2.1.0, Culture=neutral, processorArchitecture=MSIL">
-      <HintPath>..\packages\FluentValidation.6.2.1.0\lib\Net45\FluentValidation.dll</HintPath>
-      <Private>True</Private>
-    </Reference>
-    <Reference Include="NLog, Version=4.0.0.0, Culture=neutral, PublicKeyToken=5120e14c03d0593c, processorArchitecture=MSIL">
-      <HintPath>..\packages\NLog.4.3.5\lib\net45\NLog.dll</HintPath>
-      <Private>True</Private>
-    </Reference>
-    <Reference Include="System" />
-    <Reference Include="System.Core" />
-    <Reference Include="System.Xml.Linq" />
-    <Reference Include="System.Data.DataSetExtensions" />
-    <Reference Include="Microsoft.CSharp" />
-    <Reference Include="System.Data" />
-    <Reference Include="System.Net.Http" />
-    <Reference Include="System.Xml" />
-  </ItemGroup>
-  <ItemGroup>
-    <Compile Include="AS4MessageTransformer.cs" />
-    <Compile Include="ExceptionTransformer.cs" />
-    <Compile Include="PayloadTransformer.cs" />
-    <Compile Include="Properties\AssemblyInfo.cs" />
-    <Compile Include="ReceptionAwarenessTransformer.cs" />
-    <Compile Include="SubmitMessageXmlTransformer.cs" />
-  </ItemGroup>
-  <ItemGroup>
-    <ProjectReference Include="..\..\AS4\Eu.EDelivery.AS4\Eu.EDelivery.AS4.csproj">
-      <Project>{8b0ba38f-c3f7-46c1-9e68-a7291c7b16b1}</Project>
-      <Name>Eu.EDelivery.AS4</Name>
-    </ProjectReference>
-  </ItemGroup>
-  <ItemGroup>
-    <None Include="app.config" />
-    <None Include="packages.config" />
-  </ItemGroup>
-  <Import Project="$(MSBuildToolsPath)\Microsoft.CSharp.targets" />
-=======
 ﻿<?xml version="1.0" encoding="utf-8"?>
 <Project ToolsVersion="14.0" DefaultTargets="Build" xmlns="http://schemas.microsoft.com/developer/msbuild/2003">
   <Import Project="$(MSBuildExtensionsPath)\$(MSBuildToolsVersion)\Microsoft.Common.props" Condition="Exists('$(MSBuildExtensionsPath)\$(MSBuildToolsVersion)\Microsoft.Common.props')" />
@@ -153,7 +74,6 @@
     <None Include="packages.config" />
   </ItemGroup>
   <Import Project="$(MSBuildToolsPath)\Microsoft.CSharp.targets" />
->>>>>>> abf9fdd8
   <!-- To modify your build process, add your task inside one of the targets below and uncomment it. 
        Other similar extension points exist, see Microsoft.Common.targets.
   <Target Name="BeforeBuild">
