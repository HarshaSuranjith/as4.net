--- conflicted
+++ resolved
@@ -79,15 +79,6 @@
                 // Act
                 Assert.Throws<ArgumentNullException>(() => _builder.WithUserMessage(null));
             }
-<<<<<<< HEAD
-=======
-
-            [Fact]
-            public void ThenBuildWithNullAsPModeFails()
-            {
-                // Act
-                Assert.Throws<ArgumentNullException>(() => _builder.WithSendingPMode(null));
-            }
 
             [Fact]
             public void Fails_IfInvalidPullRequest()
@@ -100,7 +91,6 @@
             {
                 Assert.ThrowsAny<Exception>(() => _builder.WithAttachment(attachment: null));
             }
->>>>>>> e2fbd75d
         }
     }
 }