﻿using System;
using System.Collections.Generic;
using System.Threading;
using Eu.EDelivery.AS4.Builders.Entities;
using Eu.EDelivery.AS4.Entities;
using Eu.EDelivery.AS4.Exceptions;
using Eu.EDelivery.AS4.Model.Core;
using Eu.EDelivery.AS4.Model.PMode;
using Eu.EDelivery.AS4.Serialization;
using Moq;
using Xunit;

namespace Eu.EDelivery.AS4.UnitTests.Builders.Entities
{
    /// <summary>
    /// Testing <see cref="InMessageBuilder"/>
    /// </summary>
    public class GivenInMessageBuilderFacts
    {
        private readonly Mock<ISerializerProvider> _mockedProvider;

        public GivenInMessageBuilderFacts()
        {
            this._mockedProvider = new Mock<ISerializerProvider>();
            this._mockedProvider
                .Setup(p => p.Get(It.IsAny<string>()))
                .Returns(new Mock<ISerializer>().Object);
        }

        public class GivenValidArguments : GivenInMessageBuilderFacts
        {
            [Fact]
            public void ThenBuildInMessageSucceedsWithAS4MessageAndMessageUnit()
            {
                // Arrange
                AS4Message as4Message = base.CreateDefaultAS4Message();
                MessageUnit messageUnit = base.CreateDefaultMessageUnit();
                
                // Act
                InMessage inMessage = new InMessageBuilder(base._mockedProvider.Object)
                    .WithAS4Message(as4Message)
                    .WithMessageUnit(messageUnit)
                    .WithPModeString(AS4XmlSerializer.ToString(as4Message.ReceivingPMode))
                    .Build(CancellationToken.None);
                
                // Assert
                Assert.NotNull(inMessage);
                Assert.Equal(as4Message.ContentType, inMessage.ContentType);
<<<<<<< HEAD
                string xmlPMode = AS4XmlSerializer.ToString(as4Message.ReceivingPMode);
                Assert.Equal(xmlPMode, inMessage.PMode);
=======
                Assert.Equal(AS4XmlSerializer.ToString(as4Message.ReceivingPMode), inMessage.PMode);
>>>>>>> 8240d941
            }

            [Fact]
            public void ThenBuildInMessageSucceedsWithAS4MessageAndMessageUnitMessageType()
            {
                // Arrange
                AS4Message as4Message = base.CreateDefaultAS4Message();
                MessageUnit messageUnit = base.CreateDefaultMessageUnit();
                const MessageType messageType = MessageType.Receipt;
                
                // Act
                InMessage inMessage = new InMessageBuilder(base._mockedProvider.Object)
                    .WithAS4Message(as4Message)
                    .WithMessageUnit(messageUnit)
                    .WithEbmsMessageType(messageType)
                    .Build(CancellationToken.None);
                
                // Assert
                Assert.Equal(messageUnit.MessageId, inMessage.EbmsMessageId);
                Assert.Equal(messageUnit.RefToMessageId, inMessage.EbmsRefToMessageId);
                Assert.Equal(messageType, inMessage.EbmsMessageType);
            }
        }

        public class GivenInvalidArguments : GivenInMessageBuilderFacts
        {
            [Fact]
            public void ThenBuildInMessageFailsWitMissingAS4Message()
            {
                // Arrange
                MessageUnit messageUnit = base.CreateDefaultMessageUnit();
                const MessageType messageType = MessageType.Error;
                // Act / Assert
                Assert.Throws<AS4Exception>(() => new InMessageBuilder()
                    .WithMessageUnit(messageUnit)
                    .WithEbmsMessageType(messageType)
                    .Build(CancellationToken.None));
            }

            [Fact]
            public void ThenBulidInMessageFailsWithMissingMessageUnit()
            {
                // Arrange
                AS4Message as4Message = base.CreateDefaultAS4Message();
                const MessageType messageType = MessageType.UserMessage;
                // Act / Assert
                Assert.Throws<AS4Exception>(() => new InMessageBuilder()
                    .WithAS4Message(as4Message)
                    .WithEbmsMessageType(messageType)
                    .Build(CancellationToken.None));
            }
        }

        protected MessageUnit CreateDefaultMessageUnit()
        {
            return new Receipt(Guid.NewGuid().ToString())
            {
                RefToMessageId = Guid.NewGuid().ToString()
            };
        }

        protected AS4Message CreateDefaultAS4Message()
        {
            return new AS4Message()
            {
                ContentType = "application/soap+xml",
                SendingPMode = new SendingProcessingMode(),
                Attachments = new List<Attachment>()
            };
        }
    }
}<|MERGE_RESOLUTION|>--- conflicted
+++ resolved
@@ -13,7 +13,7 @@
 namespace Eu.EDelivery.AS4.UnitTests.Builders.Entities
 {
     /// <summary>
-    /// Testing <see cref="InMessageBuilder"/>
+    /// Testing <see cref="InMessageBuilder" />
     /// </summary>
     public class GivenInMessageBuilderFacts
     {
@@ -21,10 +21,8 @@
 
         public GivenInMessageBuilderFacts()
         {
-            this._mockedProvider = new Mock<ISerializerProvider>();
-            this._mockedProvider
-                .Setup(p => p.Get(It.IsAny<string>()))
-                .Returns(new Mock<ISerializer>().Object);
+            _mockedProvider = new Mock<ISerializerProvider>();
+            _mockedProvider.Setup(p => p.Get(It.IsAny<string>())).Returns(new Mock<ISerializer>().Object);
         }
 
         public class GivenValidArguments : GivenInMessageBuilderFacts
@@ -33,42 +31,37 @@
             public void ThenBuildInMessageSucceedsWithAS4MessageAndMessageUnit()
             {
                 // Arrange
-                AS4Message as4Message = base.CreateDefaultAS4Message();
-                MessageUnit messageUnit = base.CreateDefaultMessageUnit();
-                
+                AS4Message as4Message = CreateDefaultAS4Message();
+                MessageUnit messageUnit = CreateDefaultMessageUnit();
+
                 // Act
-                InMessage inMessage = new InMessageBuilder(base._mockedProvider.Object)
+                InMessage inMessage = new InMessageBuilder(_mockedProvider.Object)
                     .WithAS4Message(as4Message)
                     .WithMessageUnit(messageUnit)
                     .WithPModeString(AS4XmlSerializer.ToString(as4Message.ReceivingPMode))
                     .Build(CancellationToken.None);
-                
+
                 // Assert
                 Assert.NotNull(inMessage);
                 Assert.Equal(as4Message.ContentType, inMessage.ContentType);
-<<<<<<< HEAD
-                string xmlPMode = AS4XmlSerializer.ToString(as4Message.ReceivingPMode);
-                Assert.Equal(xmlPMode, inMessage.PMode);
-=======
                 Assert.Equal(AS4XmlSerializer.ToString(as4Message.ReceivingPMode), inMessage.PMode);
->>>>>>> 8240d941
             }
 
             [Fact]
             public void ThenBuildInMessageSucceedsWithAS4MessageAndMessageUnitMessageType()
             {
                 // Arrange
-                AS4Message as4Message = base.CreateDefaultAS4Message();
-                MessageUnit messageUnit = base.CreateDefaultMessageUnit();
+                AS4Message as4Message = CreateDefaultAS4Message();
+                MessageUnit messageUnit = CreateDefaultMessageUnit();
                 const MessageType messageType = MessageType.Receipt;
-                
+
                 // Act
-                InMessage inMessage = new InMessageBuilder(base._mockedProvider.Object)
+                InMessage inMessage = new InMessageBuilder(_mockedProvider.Object)
                     .WithAS4Message(as4Message)
                     .WithMessageUnit(messageUnit)
                     .WithEbmsMessageType(messageType)
                     .Build(CancellationToken.None);
-                
+
                 // Assert
                 Assert.Equal(messageUnit.MessageId, inMessage.EbmsMessageId);
                 Assert.Equal(messageUnit.RefToMessageId, inMessage.EbmsRefToMessageId);
@@ -82,40 +75,41 @@
             public void ThenBuildInMessageFailsWitMissingAS4Message()
             {
                 // Arrange
-                MessageUnit messageUnit = base.CreateDefaultMessageUnit();
+                MessageUnit messageUnit = CreateDefaultMessageUnit();
                 const MessageType messageType = MessageType.Error;
+
                 // Act / Assert
-                Assert.Throws<AS4Exception>(() => new InMessageBuilder()
-                    .WithMessageUnit(messageUnit)
-                    .WithEbmsMessageType(messageType)
-                    .Build(CancellationToken.None));
+                Assert.Throws<AS4Exception>(
+                    () => new InMessageBuilder()
+                        .WithMessageUnit(messageUnit)
+                        .WithEbmsMessageType(messageType)
+                        .Build(CancellationToken.None));
             }
 
             [Fact]
             public void ThenBulidInMessageFailsWithMissingMessageUnit()
             {
                 // Arrange
-                AS4Message as4Message = base.CreateDefaultAS4Message();
+                AS4Message as4Message = CreateDefaultAS4Message();
                 const MessageType messageType = MessageType.UserMessage;
+
                 // Act / Assert
-                Assert.Throws<AS4Exception>(() => new InMessageBuilder()
-                    .WithAS4Message(as4Message)
-                    .WithEbmsMessageType(messageType)
-                    .Build(CancellationToken.None));
+                Assert.Throws<AS4Exception>(
+                    () => new InMessageBuilder()
+                        .WithAS4Message(as4Message)
+                        .WithEbmsMessageType(messageType)
+                        .Build(CancellationToken.None));
             }
         }
 
         protected MessageUnit CreateDefaultMessageUnit()
         {
-            return new Receipt(Guid.NewGuid().ToString())
-            {
-                RefToMessageId = Guid.NewGuid().ToString()
-            };
+            return new Receipt(Guid.NewGuid().ToString()) {RefToMessageId = Guid.NewGuid().ToString()};
         }
 
         protected AS4Message CreateDefaultAS4Message()
         {
-            return new AS4Message()
+            return new AS4Message
             {
                 ContentType = "application/soap+xml",
                 SendingPMode = new SendingProcessingMode(),
