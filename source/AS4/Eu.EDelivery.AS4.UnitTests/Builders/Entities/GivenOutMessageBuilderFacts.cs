--- conflicted
+++ resolved
@@ -40,12 +40,7 @@
                 // Assert
                 Assert.NotNull(outMessage);
                 Assert.Equal(as4Message.ContentType, outMessage.ContentType);
-<<<<<<< HEAD
-                string xmlPMode = AS4XmlSerializer.ToString(as4Message.SendingPMode);
-                Assert.Equal(xmlPMode, outMessage.PMode);
-=======
                 Assert.Equal(AS4XmlSerializer.Serialize(as4Message.SendingPMode), outMessage.PMode);
->>>>>>> c02550fd
             }
 
             [Fact]
