--- conflicted
+++ resolved
@@ -50,17 +50,7 @@
             private static void AssertOnMessageReceived(IReceiver receiver)
             {
                 var waitHandle = new ManualResetEvent(initialState: false);
-<<<<<<< HEAD
-
-                receiver.StartReceiving(
-                    (message, token) =>
-                    {
-                        waitHandle.Set();
-                        return Task.FromResult((MessagingContext) new EmptyMessagingContext());
-                    }, CancellationToken.None);
-=======
                 receiver.StartReceiving(SetEvent(waitHandle), CancellationToken.None);
->>>>>>> e2fbd75d
 
                 Assert.False(waitHandle.WaitOne(TimeSpan.FromMilliseconds(500)));
             }
@@ -70,7 +60,7 @@
             {
                 // Arrange
                 var waitHandle = new ManualResetEvent(initialState: false);
-                Func<ReceivedMessage, CancellationToken, Task<InternalMessage>> func = SetEvent(waitHandle);
+                Func<ReceivedMessage, CancellationToken, Task<MessagingContext>> func = SetEvent(waitHandle);
 
                 // Act
                 await func(null, CancellationToken.None);
@@ -79,12 +69,12 @@
                 Assert.True(waitHandle.WaitOne());
             }
 
-            private static Func<ReceivedMessage, CancellationToken, Task<InternalMessage>> SetEvent(EventWaitHandle waitHandle)
+            private static Func<ReceivedMessage, CancellationToken, Task<MessagingContext>> SetEvent(EventWaitHandle waitHandle)
             {
                 return (message, token) =>
                 {
                     waitHandle.Set();
-                    return Task.FromResult(new InternalMessage());
+                    return Task.FromResult((MessagingContext) new EmptyMessagingContext());
                 };
             }
         }
