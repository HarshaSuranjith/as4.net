﻿using System.IO;
using System.Net;
using System.Reflection;
using System.Text;
using System.Threading;
using System.Threading.Tasks;
using Eu.EDelivery.AS4.Builders.Core;
using Eu.EDelivery.AS4.Factories;
using Eu.EDelivery.AS4.Model.Core;
using Eu.EDelivery.AS4.Model.Internal;
using Eu.EDelivery.AS4.Serialization;
using Eu.EDelivery.AS4.Steps;
using Eu.EDelivery.AS4.Steps.Send.Response;
using Eu.EDelivery.AS4.UnitTests.Builders.Core;
using Eu.EDelivery.AS4.UnitTests.Common;
using Eu.EDelivery.AS4.UnitTests.Model;
using Eu.EDelivery.AS4.UnitTests.Model.Core;
using Moq;
using Xunit;
using static Eu.EDelivery.AS4.UnitTests.Properties.Resources;

namespace Eu.EDelivery.AS4.UnitTests.Steps.Send.Response
{
    /// <summary>
    /// Testing <see cref="TailResponseHandler"/>
    /// </summary>
    public class GivenResponseHandlerFacts
    {
        /// <summary>
        /// Initializes a new instance of the <see cref="GivenResponseHandlerFacts"/> class.
        /// </summary>
        public GivenResponseHandlerFacts()
        {
            IdentifierFactory.Instance.SetContext(StubConfig.Instance);
        }

        public class GivenTailResponseHandlerFacts : GivenResponseHandlerFacts
        {
            [Fact]
            public async Task ThenHandlerReturnsFixedValue()
            {
                // Arrange
                AS4Response expectedResponse = CreateAnonymousAS4Response();
                var handler = new TailResponseHandler();

                // Act
                StepResult actualResult = await handler.HandleResponse(expectedResponse);

                // Assert
                Assert.Equal(expectedResponse.ResultedMessage, actualResult.MessagingContext);
            }
        }

        public class GivenEmptyResponseHandlerFacts : GivenResponseHandlerFacts
        {
            [Fact]
            public async Task ThenHandlerReturnsSameResultedMessage_IfStatusIsAccepted()
            {
                // Arrange
                IAS4Response as4Response = CreateAS4ResponseWithStatus(HttpStatusCode.Accepted);
                var handler = new EmptyBodyResponseHandler(CreateAnonymousNextHandler());

                // Act
                StepResult actualResult = await handler.HandleResponse(as4Response);

<<<<<<< HEAD
                // Assert
                MessagingContext expectedMessage = as4Response.OriginalRequest;
                MessagingContext actualMessage = actualResult.MessagingContext;
=======
                // Assert               
                Assert.False(actualResult.CanProceed);
            }

            [Fact]
            public async Task ThenCannotProceed_IfStatusIsErroneous()
            {
                // Arrange
                IAS4Response as4Response = CreateAS4ResponseWithStatus(HttpStatusCode.InternalServerError);
                var handler = new EmptyBodyResponseHandler(CreateAnonymousNextHandler());

                // Act
                StepResult actualResult = await handler.HandleResponse(as4Response);
>>>>>>> 7185b0bf

                // Assert               
                Assert.False(actualResult.CanProceed);
            }

            private static IAS4Response CreateAS4ResponseWithStatus(HttpStatusCode statusCode)
            {
                var stubAS4Response = new Mock<IAS4Response>();
                stubAS4Response.Setup(r => r.StatusCode).Returns(statusCode);
                stubAS4Response.Setup(r => r.ResultedMessage).Returns(new MessagingContext(new AS4Message()));
                stubAS4Response.Setup(r => r.OriginalRequest).Returns(new EmptyMessagingContext());

                return stubAS4Response.Object;
            }

            [Fact]
            public async Task ThenNextHandlerGetsTheResponse_IfAS4MessageIsReceived()
            {
                // Arrange
                var as4Message = new AS4MessageBuilder().WithSignalMessage(new Error()).Build();
                IAS4Response as4Response = CreateAS4ResponseWithResultedMessage(new InternalMessage(as4Message));

                var spyHandler = new SpyAS4ResponseHandler();
                var handler = new EmptyBodyResponseHandler(spyHandler);

                // Act
                await handler.HandleResponse(as4Response);

                // Assert
                Assert.True(spyHandler.IsCalled);
            }
        }

        public class GivenPullRequestResponseHandlerFacts : GivenResponseHandlerFacts
        {
            [Fact]
            public async Task ThenNextHandlerGetsResponse_IfNotOriginatedFromPullRequest()
            {
                // Arrange
                IAS4Response as4Response = CreateAnonymousAS4Response();

                var spyHandler = new SpyAS4ResponseHandler();
                var handler = new PullRequestResponseHandler(spyHandler);

                // Act
                await handler.HandleResponse(as4Response);

                // Assert
                Assert.True(spyHandler.IsCalled);
            }

            [Fact]
            public async Task HandlerStopsExecution_IfResponseIsWarning()
            {
                // Arrange
                IAS4Response stubAS4Response = await CreatePullRequestWarning();
                var sut = new PullRequestResponseHandler(CreateAnonymousNextHandler());

                // Act
                StepResult actualResult = await sut.HandleResponse(stubAS4Response);

                // Assert
                Assert.False(actualResult.CanProceed);
            }

            private static async Task<IAS4Response> CreatePullRequestWarning()
            {
                var stubAS4Response = new Mock<IAS4Response>();

                MessagingContext pullRequest = new InternalMessageBuilder().WithSignalMessage(new PullRequest()).Build();
                stubAS4Response.Setup(r => r.OriginalRequest).Returns(pullRequest);

                AS4Message deserializedMessage = await DeserializePullRequestWarning();
                stubAS4Response.Setup(r => r.ResultedMessage).Returns(new MessagingContext(deserializedMessage));

                return stubAS4Response.Object;
            }

            private static async Task<AS4Message> DeserializePullRequestWarning()
            {
                AS4Message deserializedMessage;

                using (var stream = new MemoryStream(Encoding.UTF8.GetBytes(as4_pullrequest_warning)))
                {
                    var serializer = new SoapEnvelopeSerializer();
                    deserializedMessage = await serializer.DeserializeAsync(stream, Constants.ContentTypes.Soap, CancellationToken.None);
                }

                return deserializedMessage;
            }

            [Fact]
            public async Task ThenHandlerReturnsStoppedExecutionStepResult()
            {
                // Arrange
                IAS4Response stubAS4Response = CreateResponseWith(request: new PullRequest(), response: new PullRequestError());
                var handler = new PullRequestResponseHandler(CreateAnonymousNextHandler());

                // Act
                StepResult actualResult = await handler.HandleResponse(stubAS4Response);

                // Assert
                Assert.False(actualResult.CanProceed);
            }

            private static IAS4Response CreateResponseWith(SignalMessage request, SignalMessage response)
            {
                var stubAS4Response = new Mock<IAS4Response>();
                stubAS4Response.Setup(r => r.OriginalRequest).Returns(new InternalMessageBuilder().WithSignalMessage(request).Build());
                stubAS4Response.Setup(r => r.ResultedMessage).Returns(new InternalMessageBuilder().WithSignalMessage(response).Build());

                return stubAS4Response.Object;
            }
        }

        private static IAS4ResponseHandler CreateAnonymousNextHandler()
        {
            return new TailResponseHandler();
        }

        private static AS4Response CreateAnonymousAS4Response()
        {           
            return AS4Response.Create(
<<<<<<< HEAD
                requestMessage: new EmptyMessagingContext(),
                webResponse: new Mock<HttpWebResponse>().Object, 
=======
                requestMessage: new InternalMessage(),
                webResponse: new Mock<HttpWebResponse>().Object,
>>>>>>> 7185b0bf
                cancellation: CancellationToken.None).Result;
        }

        private static AS4Response CreateAS4ResponseWithResultedMessage(InternalMessage resultedMessage)
        {
            var response = CreateAnonymousAS4Response();

            PropertyInfo resultedMessageProperty = typeof(AS4Response).GetProperty(nameof(response.ResultedMessage),
                                                                                   BindingFlags.Instance | BindingFlags.NonPublic | BindingFlags.Public);

            if (resultedMessageProperty != null)
            {
                resultedMessageProperty.SetValue(response, resultedMessage);
            }

            return response;
        }
    }
}<|MERGE_RESOLUTION|>--- conflicted
+++ resolved
@@ -1,4 +1,5 @@
-﻿using System.IO;
+﻿using System;
+using System.IO;
 using System.Net;
 using System.Reflection;
 using System.Text;
@@ -63,13 +64,10 @@
                 // Act
                 StepResult actualResult = await handler.HandleResponse(as4Response);
 
-<<<<<<< HEAD
-                // Assert
+                // Assert               
+                Assert.False(actualResult.CanProceed);
                 MessagingContext expectedMessage = as4Response.OriginalRequest;
                 MessagingContext actualMessage = actualResult.MessagingContext;
-=======
-                // Assert               
-                Assert.False(actualResult.CanProceed);
             }
 
             [Fact]
@@ -81,7 +79,6 @@
 
                 // Act
                 StepResult actualResult = await handler.HandleResponse(as4Response);
->>>>>>> 7185b0bf
 
                 // Assert               
                 Assert.False(actualResult.CanProceed);
@@ -102,7 +99,7 @@
             {
                 // Arrange
                 var as4Message = new AS4MessageBuilder().WithSignalMessage(new Error()).Build();
-                IAS4Response as4Response = CreateAS4ResponseWithResultedMessage(new InternalMessage(as4Message));
+                IAS4Response as4Response = CreateAS4ResponseWithResultedMessage(new MessagingContext(as4Message));
 
                 var spyHandler = new SpyAS4ResponseHandler();
                 var handler = new EmptyBodyResponseHandler(spyHandler);
@@ -112,6 +109,15 @@
 
                 // Assert
                 Assert.True(spyHandler.IsCalled);
+            }
+
+            private static IAS4Response CreateAS4ResponseWithResultedMessage(MessagingContext resultedMessage)
+            {
+                var stubAS4Response = new Mock<IAS4Response>();
+                stubAS4Response.Setup(r => r.ResultedMessage).Returns(resultedMessage);
+                stubAS4Response.Setup(r => r.OriginalRequest).Returns(new EmptyMessagingContext());
+
+                return stubAS4Response.Object;
             }
         }
 
@@ -190,8 +196,12 @@
             private static IAS4Response CreateResponseWith(SignalMessage request, SignalMessage response)
             {
                 var stubAS4Response = new Mock<IAS4Response>();
-                stubAS4Response.Setup(r => r.OriginalRequest).Returns(new InternalMessageBuilder().WithSignalMessage(request).Build());
-                stubAS4Response.Setup(r => r.ResultedMessage).Returns(new InternalMessageBuilder().WithSignalMessage(response).Build());
+
+                Func<SignalMessage, MessagingContext> buildContext =
+                    m => new InternalMessageBuilder().WithSignalMessage(m).Build();
+
+                stubAS4Response.Setup(r => r.OriginalRequest).Returns(buildContext(request));
+                stubAS4Response.Setup(r => r.ResultedMessage).Returns(buildContext(response));
 
                 return stubAS4Response.Object;
             }
@@ -205,29 +215,9 @@
         private static AS4Response CreateAnonymousAS4Response()
         {           
             return AS4Response.Create(
-<<<<<<< HEAD
                 requestMessage: new EmptyMessagingContext(),
                 webResponse: new Mock<HttpWebResponse>().Object, 
-=======
-                requestMessage: new InternalMessage(),
-                webResponse: new Mock<HttpWebResponse>().Object,
->>>>>>> 7185b0bf
                 cancellation: CancellationToken.None).Result;
-        }
-
-        private static AS4Response CreateAS4ResponseWithResultedMessage(InternalMessage resultedMessage)
-        {
-            var response = CreateAnonymousAS4Response();
-
-            PropertyInfo resultedMessageProperty = typeof(AS4Response).GetProperty(nameof(response.ResultedMessage),
-                                                                                   BindingFlags.Instance | BindingFlags.NonPublic | BindingFlags.Public);
-
-            if (resultedMessageProperty != null)
-            {
-                resultedMessageProperty.SetValue(response, resultedMessage);
-            }
-
-            return response;
         }
     }
 }