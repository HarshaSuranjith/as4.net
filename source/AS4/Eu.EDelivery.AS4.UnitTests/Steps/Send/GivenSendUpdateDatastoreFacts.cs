--- conflicted
+++ resolved
@@ -4,8 +4,10 @@
 using Eu.EDelivery.AS4.Entities;
 using Eu.EDelivery.AS4.Model.Core;
 using Eu.EDelivery.AS4.Model.Internal;
+using Eu.EDelivery.AS4.Model.PMode;
 using Eu.EDelivery.AS4.Steps;
 using Eu.EDelivery.AS4.Steps.Send;
+using Eu.EDelivery.AS4.UnitTests.Builders.Core;
 using Eu.EDelivery.AS4.UnitTests.Common;
 using Eu.EDelivery.AS4.UnitTests.Repositories;
 using Xunit;
@@ -27,7 +29,6 @@
         /// </summary>
         protected override IStep Step { get; }
 
-<<<<<<< HEAD
         private MessagingContext CreateReferencedInternalMessageWith(SignalMessage signalMessage)
         {
             return
@@ -36,25 +37,19 @@
                                             .Build();
         }
 
-=======
->>>>>>> e2fbd75d
         [Fact]
         public async Task ThenExecuteStepSucceedsAsync()
         {
             // Arrange
             AS4Message message = new AS4MessageBuilder().Build();
-<<<<<<< HEAD
             var internalMessage = new MessagingContext(message);
-=======
->>>>>>> e2fbd75d
 
             // Act
-            StepResult result = await Step.ExecuteAsync(new InternalMessage(message), CancellationToken.None);
+            StepResult result = await Step.ExecuteAsync(internalMessage, CancellationToken.None);
 
             // Assert
             Assert.NotNull(result);
         }
-<<<<<<< HEAD
 
         private static MessagingContext CreateInternalMessageWith(SignalMessage signalMessage)
         {
@@ -66,7 +61,5 @@
 
             return messagingContext;
         }
-=======
->>>>>>> e2fbd75d
     }
 }