using System;
using System.IO;
using System.Text;
using System.Threading;
using System.Threading.Tasks;
using Eu.EDelivery.AS4.Builders.Core;
using Eu.EDelivery.AS4.Entities;
using Eu.EDelivery.AS4.Model.Core;
using Eu.EDelivery.AS4.Model.Internal;
using Eu.EDelivery.AS4.Transformers;
using Eu.EDelivery.AS4.UnitTests.Extensions;
using Eu.EDelivery.AS4.UnitTests.Model;
using Xunit;

namespace Eu.EDelivery.AS4.UnitTests.Transformers
{
    /// <summary>
    /// Testing <see cref="DeliverMessageTransformer"/>
    /// </summary>
    public class GivenDeliverMessageTransformerFacts
    {
        [Fact]
        public async Task FailsToTransform_IfNoUserMessageCanBeFound()
        {
            // Arrange
            var sut = new DeliverMessageTransformer();
            ReceivedMessageEntityMessage receivedMessage = CreateReceivedMessage(
                updateInMessage: m => m.EbmsMessageId = "ignored id",
                as4Message: new AS4Message());

            // Act / Assert
            await Assert.ThrowsAnyAsync<Exception>(
                () => sut.TransformAsync(receivedMessage, CancellationToken.None));
        }

        [Fact]
        public async Task FailsToTransform_IfInvalidMessageEntityHasGiven()
        {
            // Act / Assert
            await Assert.ThrowsAnyAsync<Exception>(
                () => new DeliverMessageTransformer().TransformAsync(message: null, cancellationToken: CancellationToken.None));
        }

        [Fact]
        public async Task TransformRemovesUnnecessaryAttachments()
        {
            // Arrange
            const string expectedId = "usermessage-id";
            const string expectedUri = "expected-attachment-uri";
            AS4Message as4Message = new AS4MessageBuilder()
                .WithUserMessage(new FilledUserMessage(expectedId, expectedUri))
                .WithAttachment(FilledAttachment(expectedUri))
                .WithAttachment(FilledAttachment())
                .WithAttachment(FilledAttachment())
                .Build();

            // Act
            InternalMessage actualMessage = await ExerciseTransform(expectedId, as4Message);

            // Assert
            Assert.Equal(1, actualMessage.AS4Message.Attachments.Count);
        }

        private static Attachment FilledAttachment(string attachmentId = "attachment-id")
        {
            return new Attachment(attachmentId)
            {
                Content = new MemoryStream(Encoding.UTF8.GetBytes("serialize me!")),
                ContentType = "text/plain"
            };
        }

        [Fact]
        public async Task TransformerRemoveUnnecessaryUserMessages_IfMessageIsntReferenced()
        {
            // Arrange
            const string expectedId = "usermessage-id";

            AS4Message as4Message = new AS4MessageBuilder()
                 .WithUserMessage(new FilledUserMessage(expectedId))
                 .WithUserMessage(new FilledUserMessage())
                 .Build();

            // Act
<<<<<<< HEAD
            MessagingContext actualMessage = await sut.TransformAsync(receivedMessage, CancellationToken.None);
=======
            InternalMessage actualMessage = await ExerciseTransform(expectedId, as4Message);
>>>>>>> e2fbd75d

            // Assert
            Assert.Equal(1, actualMessage.AS4Message.UserMessages.Count);
            UserMessage actualUserMessage = actualMessage.AS4Message.PrimaryUserMessage;
            Assert.Equal(expectedId, actualUserMessage.MessageId);
        }

        private static async Task<InternalMessage> ExerciseTransform(string expectedId, AS4Message as4Message)
        {
            ReceivedMessageEntityMessage receivedMessage = CreateReceivedMessage(m => m.EbmsMessageId = expectedId, as4Message);
            var sut = new DeliverMessageTransformer();

            return await sut.TransformAsync(receivedMessage, CancellationToken.None);
        }

        private static ReceivedMessageEntityMessage CreateReceivedMessage(Action<InMessage> updateInMessage, AS4Message as4Message)
        {
            var inMessage = new InMessage();
            updateInMessage(inMessage);

            return new ReceivedMessageEntityMessage(inMessage)
            {
                RequestStream = as4Message.ToStream(),
                ContentType = as4Message.ContentType
            };
        }
    }
}<|MERGE_RESOLUTION|>--- conflicted
+++ resolved
@@ -55,7 +55,7 @@
                 .Build();
 
             // Act
-            InternalMessage actualMessage = await ExerciseTransform(expectedId, as4Message);
+            MessagingContext actualMessage = await ExerciseTransform(expectedId, as4Message);
 
             // Assert
             Assert.Equal(1, actualMessage.AS4Message.Attachments.Count);
@@ -81,12 +81,11 @@
                  .WithUserMessage(new FilledUserMessage())
                  .Build();
 
+            ReceivedMessageEntityMessage receivedMessage = CreateReceivedMessage(m => m.EbmsMessageId = expectedId, as4Message);
+            var sut = new DeliverMessageTransformer();
+
             // Act
-<<<<<<< HEAD
             MessagingContext actualMessage = await sut.TransformAsync(receivedMessage, CancellationToken.None);
-=======
-            InternalMessage actualMessage = await ExerciseTransform(expectedId, as4Message);
->>>>>>> e2fbd75d
 
             // Assert
             Assert.Equal(1, actualMessage.AS4Message.UserMessages.Count);
@@ -94,7 +93,7 @@
             Assert.Equal(expectedId, actualUserMessage.MessageId);
         }
 
-        private static async Task<InternalMessage> ExerciseTransform(string expectedId, AS4Message as4Message)
+        private static async Task<MessagingContext> ExerciseTransform(string expectedId, AS4Message as4Message)
         {
             ReceivedMessageEntityMessage receivedMessage = CreateReceivedMessage(m => m.EbmsMessageId = expectedId, as4Message);
             var sut = new DeliverMessageTransformer();
