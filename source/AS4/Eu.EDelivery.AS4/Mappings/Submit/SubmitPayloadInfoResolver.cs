﻿using System.Collections.Generic;
using System.Linq;
using Eu.EDelivery.AS4.Factories;
using Eu.EDelivery.AS4.Model.Common;
using Eu.EDelivery.AS4.Model.Core;
using Eu.EDelivery.AS4.Model.Submit;
using Eu.EDelivery.AS4.Singletons;

namespace Eu.EDelivery.AS4.Mappings.Submit
{
    /// <summary>
    /// <see cref="SubmitMessage"/> Resolver to get the <see cref="PartInfo"/> Models
    /// </summary>
    public class SubmitPayloadInfoResolver : ISubmitResolver<List<PartInfo>>
    {
        public static readonly SubmitPayloadInfoResolver Default = new SubmitPayloadInfoResolver();

        /// <summary>
        /// Resolve the <see cref="PartyInfo"/>
        /// 1. SubmitMessage / Payloads / Payload[n] / Id
        /// 2. Generated according to Settings / GuidFormat
        /// </summary>
        /// <param name="submitMessage"></param>
        /// <returns></returns>
        public List<PartInfo> Resolve(SubmitMessage submitMessage)
        {
            if (submitMessage.Payloads == null)
            {
                return new List<PartInfo>();
            }

<<<<<<< HEAD
            return submitMessage.Payloads.Select(CreatePartInfo).ToList();
=======
            return ResolvePartInfosFromSubmitMessage(submitMessage).ToList();
        }

        private static IEnumerable<PartInfo> ResolvePartInfosFromSubmitMessage(SubmitMessage submitMessage)
        {
            bool submitContainsDuplicatePayloadIds = 
                submitMessage.Payloads.GroupBy(p => p.Id).All(g => g.Count() == 1) == false;

            if (submitContainsDuplicatePayloadIds)
            {
                throw new InvalidDataException("Invalid Payloads: duplicate Payload Ids");
            }

            return submitMessage.Payloads.Select(p => CreatePartInfo(p, submitMessage));
>>>>>>> 4551eab8
        }

        private static PartInfo CreatePartInfo(Payload submitPayload, SubmitMessage submit)
        {
            string href = submitPayload.Id ?? IdentifierFactory.Instance.Create();
            
            var returnPayload = new PartInfo(href.StartsWith("cid:") ? href : $"cid:{href}");

            if (submitPayload.Schemas != null)
            {
                returnPayload.Schemas = submitPayload.Schemas
                    .Select(AS4Mapper.Map<Model.Core.Schema>)
                    .ToList();
            }

            if (submitPayload.PayloadProperties != null)
            {
                returnPayload.Properties = submitPayload.PayloadProperties
<<<<<<< HEAD
                    .Select(prop => (prop.Name, prop.Value))
                    .Concat(CompressionProperties(submitPayload))
                    .ToDictionary<(string propName, string propValue), string, string>(t => t.propName, t => t.propValue);
=======
                    .Select(SubmitToProperty)
                    .Concat(CompressionProperties(submitPayload, submit))
                    .ToDictionary(t => t.propName, t => t.propValue);
>>>>>>> 4551eab8
            }

            return returnPayload;
        }

<<<<<<< HEAD
        private static IEnumerable<(string propName, string propValue)> CompressionProperties(Payload submit)
=======
        private static Model.Core.Schema SubmitToAS4Schema(Model.Common.Schema sch)
        {
            var schema = AS4Mapper.Map<Model.Core.Schema>(sch);
            if (string.IsNullOrEmpty(schema.Location))
            {
                throw new InvalidDataException("Invalid Schema: Schema needs a location");
            }

            return schema;
        }

        private static (string propName, string propValue) SubmitToProperty(PayloadProperty prop)
        {
            if (string.IsNullOrEmpty(prop.Name))
            {
                throw new InvalidDataException("Invalid Payload Property: Property requires name");
            }

            return (prop.Name, prop.Value);
        }

        private static IEnumerable<(string propName, string propValue)> CompressionProperties(
            Payload payload, 
            SubmitMessage submitMessage)
>>>>>>> 4551eab8
        {
            if (submitMessage.PMode.MessagePackaging.UseAS4Compression)
            {
                return new[]
                {
                    ("CompressionType", "application/gzip"),
                    ("MimeType", !string.IsNullOrEmpty(payload.MimeType)
                        ? payload.MimeType
                        : "application/octet-stream")
                };
            }

            return Enumerable.Empty<(string, string)>();
        }
    }
}<|MERGE_RESOLUTION|>--- conflicted
+++ resolved
@@ -29,24 +29,7 @@
                 return new List<PartInfo>();
             }
 
-<<<<<<< HEAD
-            return submitMessage.Payloads.Select(CreatePartInfo).ToList();
-=======
-            return ResolvePartInfosFromSubmitMessage(submitMessage).ToList();
-        }
-
-        private static IEnumerable<PartInfo> ResolvePartInfosFromSubmitMessage(SubmitMessage submitMessage)
-        {
-            bool submitContainsDuplicatePayloadIds = 
-                submitMessage.Payloads.GroupBy(p => p.Id).All(g => g.Count() == 1) == false;
-
-            if (submitContainsDuplicatePayloadIds)
-            {
-                throw new InvalidDataException("Invalid Payloads: duplicate Payload Ids");
-            }
-
-            return submitMessage.Payloads.Select(p => CreatePartInfo(p, submitMessage));
->>>>>>> 4551eab8
+            return submitMessage.Payloads.Select(p => CreatePartInfo(p, submitMessage)).ToList();
         }
 
         private static PartInfo CreatePartInfo(Payload submitPayload, SubmitMessage submit)
@@ -65,48 +48,18 @@
             if (submitPayload.PayloadProperties != null)
             {
                 returnPayload.Properties = submitPayload.PayloadProperties
-<<<<<<< HEAD
                     .Select(prop => (prop.Name, prop.Value))
-                    .Concat(CompressionProperties(submitPayload))
+                    .Concat(CompressionProperties(submitPayload, submit))
                     .ToDictionary<(string propName, string propValue), string, string>(t => t.propName, t => t.propValue);
-=======
-                    .Select(SubmitToProperty)
-                    .Concat(CompressionProperties(submitPayload, submit))
-                    .ToDictionary(t => t.propName, t => t.propValue);
->>>>>>> 4551eab8
             }
 
             return returnPayload;
         }
 
-<<<<<<< HEAD
-        private static IEnumerable<(string propName, string propValue)> CompressionProperties(Payload submit)
-=======
-        private static Model.Core.Schema SubmitToAS4Schema(Model.Common.Schema sch)
-        {
-            var schema = AS4Mapper.Map<Model.Core.Schema>(sch);
-            if (string.IsNullOrEmpty(schema.Location))
-            {
-                throw new InvalidDataException("Invalid Schema: Schema needs a location");
-            }
-
-            return schema;
-        }
-
-        private static (string propName, string propValue) SubmitToProperty(PayloadProperty prop)
-        {
-            if (string.IsNullOrEmpty(prop.Name))
-            {
-                throw new InvalidDataException("Invalid Payload Property: Property requires name");
-            }
-
-            return (prop.Name, prop.Value);
-        }
 
         private static IEnumerable<(string propName, string propValue)> CompressionProperties(
             Payload payload, 
             SubmitMessage submitMessage)
->>>>>>> 4551eab8
         {
             if (submitMessage.PMode.MessagePackaging.UseAS4Compression)
             {
