﻿using System;
using System.Collections.Generic;
using System.IO;
using System.Linq;
using System.Threading;
using System.Threading.Tasks;
using Eu.EDelivery.AS4.Builders.Core;
using Eu.EDelivery.AS4.Builders.Entities;
using Eu.EDelivery.AS4.Common;
using Eu.EDelivery.AS4.Entities;
using Eu.EDelivery.AS4.Model.Core;
using Eu.EDelivery.AS4.Model.Internal;
using Eu.EDelivery.AS4.Model.PMode;
using Eu.EDelivery.AS4.Repositories;
using Eu.EDelivery.AS4.Serialization;
using NLog;

namespace Eu.EDelivery.AS4.Services
{
    /// <summary>
    /// Repository to expose Data store related operations
    /// for the Update Data store Steps
    /// </summary>
    public class InMessageService : IInMessageService
    {
        private static readonly ILogger Logger = LogManager.GetCurrentClassLogger();

        private readonly IDatastoreRepository _repository;
        private readonly IConfig _configuration;

        /// <summary>
        /// Initializes a new instance of the <see cref="InMessageService"/> class. 
        /// Create a new Data store Repository
        /// </summary>
        /// <param name="repository"></param>
        public InMessageService(IDatastoreRepository repository) : this(Config.Instance, repository) {}

        /// <summary>
        /// Initializes a new instance of the <see cref="InMessageService"/> class.
        /// </summary>
        /// <param name="config">The configuration.</param>
        /// <param name="respository">The respository.</param>
        public InMessageService(IConfig config, IDatastoreRepository respository)
        {
            _configuration = config;
            _repository = respository;
        }

        /// <summary>
        /// Search for duplicate <see cref="UserMessage"/> instances in the configured datastore for the given <paramref name="searchedMessageIds"/>.
        /// </summary>
        /// <param name="searchedMessageIds">'EbmsMessageIds' to search for duplicates.</param>
        /// <returns></returns>
        public IDictionary<string, bool> DetermineDuplicateUserMessageIds(IEnumerable<string> searchedMessageIds)
        {
            IEnumerable<string> duplicateMessageIds = _repository.SelectExistingInMessageIds(searchedMessageIds);

            return MergeTwoListsIntoADuplicateMessageMapping(searchedMessageIds, duplicateMessageIds);
        }

        /// <summary>
        /// Search for duplicate <see cref="SignalMessage"/> instances in the configured datastore for the given <paramref name="searchedMessageIds"/>.
        /// </summary>
        /// <param name="searchedMessageIds">'RefToEbmsMessageIds' to search for duplicates.</param>
        /// <returns></returns>
        public IDictionary<string, bool> DetermineDuplicateSignalMessageIds(IEnumerable<string> searchedMessageIds)
        {
            IEnumerable<string> duplicateMessageIds = _repository.SelectExistingRefInMessageIds(searchedMessageIds);

            return MergeTwoListsIntoADuplicateMessageMapping(searchedMessageIds, duplicateMessageIds);
        }

        private static IDictionary<string, bool> MergeTwoListsIntoADuplicateMessageMapping(
            IEnumerable<string> searchedMessageIds, IEnumerable<string> duplicateMessageIds)
        {
            return searchedMessageIds
                .Select(i => new KeyValuePair<string, bool>(i, duplicateMessageIds.Contains(i)))
                .ToDictionary(k => k.Key, v => v.Value);
        }

<<<<<<< HEAD
        public async Task InsertAS4Message(
            MessagingContext message,
            IAS4MessageBodyPersister as4MessageBodyPersister,
            CancellationToken cancellationToken)
=======
        /// <summary>
        /// Inserts an <see cref="AS4Message"/>.
        /// </summary>
        /// <param name="as4Message">The as4 message.</param>
        /// <param name="messageBodyStore">The message body store.</param>
        /// <param name="cancellationToken">The cancellation token.</param>
        /// <returns></returns>
        public async Task InsertAS4Message(AS4Message as4Message, IAS4MessageBodyStore messageBodyStore, CancellationToken cancellationToken)
>>>>>>> e2fbd75d
        {
            AS4Message as4Message = message.AS4Message;
            // TODO: should we start the transaction here.
            string location = await messageBodyStore.SaveAS4MessageAsync(_configuration.InMessageStoreLocation, as4Message, cancellationToken);

            InsertUserMessages(as4Message, location, cancellationToken);
            InsertSignalMessages(as4Message, location, cancellationToken);
        }

        private void InsertUserMessages(AS4Message as4Message, string location, CancellationToken cancellationToken)
        {
            IDictionary<string, bool> duplicateUserMessages =
                DetermineDuplicateUserMessageIds(as4Message.UserMessages.Select(m => m.MessageId));

            foreach (UserMessage userMessage in as4Message.UserMessages)
            {
                userMessage.IsTest = IsUserMessageTest(userMessage);
                userMessage.IsDuplicate = IsUserMessageDuplicate(userMessage, duplicateUserMessages);

                AttemptToInsertUserMessage(userMessage, message, location, cancellationToken);
            }
        }

        private void InsertSignalMessages(AS4Message as4Message, string location, CancellationToken cancellationToken)
        {
            if (as4Message.SignalMessages.Any())
            {
                IEnumerable<string> relatedUserMessageIds = as4Message.SignalMessages.Select(m => m.RefToMessageId);

                IDictionary<string, bool> duplicateSignalMessages = this.DetermineDuplicateSignalMessageIds(relatedUserMessageIds);

                foreach (SignalMessage signalMessage in as4Message.SignalMessages)
                {
                    signalMessage.IsDuplicated = IsSignalMessageDuplicate(signalMessage, duplicateSignalMessages);

                    AttemptToInsertSignalMessage(signalMessage, message, location, cancellationToken);
                }
            }
        }

<<<<<<< HEAD
        public async Task UpdateAS4MessageForDeliveryAndNotification(
            MessagingContext messagingContext,
            IAS4MessageBodyPersister as4MessageBodyPersister,
            CancellationToken cancellationToken)
        {
            AS4Message as4Message = messagingContext.AS4Message;
            var inMessage = _repository.GetInMessageById(as4Message.GetPrimaryMessageId());
=======
        /// <summary>
        /// Updates an <see cref="AS4Message"/> for delivery and notification.
        /// </summary>
        /// <param name="as4Message">The as4 message.</param>
        /// <param name="messageBodyStore">The as4 message body persister.</param>
        /// <param name="cancellationToken">The cancellation token.</param>
        /// <returns></returns>
        /// <exception cref="InvalidDataException"></exception>
        public async Task UpdateAS4MessageForDeliveryAndNotification(AS4Message as4Message, IAS4MessageBodyStore messageBodyStore, CancellationToken cancellationToken)
        {
            string messageLocation = _repository.GetInMessageData(as4Message.GetPrimaryMessageId(), m => m.MessageLocation);
>>>>>>> e2fbd75d

            if (messageLocation == null)
            {
                throw new InvalidDataException($"Unable to find an InMessage for {as4Message.GetPrimaryMessageId()}");
            }

            if (as4Message.UserMessages.Any())
            {
<<<<<<< HEAD
                await as4MessageBodyPersister.UpdateAS4MessageAsync(
                    inMessage.MessageLocation,
                    as4Message,
                    cancellationToken);

                UpdateUserMessagesForDeliveryAndNotification(messagingContext);
=======
                await messageBodyStore.UpdateAS4MessageAsync(messageLocation, as4Message, cancellationToken);
            }

            UpdateUserMessages(as4Message);
            UpdateSignalMessages(as4Message);
        }

        private void UpdateUserMessages(AS4Message as4Message)
        {
            foreach (UserMessage userMessage in as4Message.UserMessages)
            {
                _repository.UpdateInMessage(userMessage.MessageId, message =>
                {
                    message.PMode = as4Message.GetReceivingPModeString();
                    if (UserMessageNeedsToBeDelivered(as4Message.ReceivingPMode, userMessage))
                    {
                        message.Operation = Operation.ToBeDelivered;
                    }
                });
>>>>>>> e2fbd75d
            }
        }

        private void UpdateSignalMessages(AS4Message as4Message)
        {
            // Improvement: I think it will be safer if we retrieve the sending-pmodes of the related usermessages ourselves here
            // instead of relying on the SendingPMode that is available in the AS4Message object (which is set by another Step in the queueu).
            foreach (SignalMessage signalMessage in as4Message.SignalMessages)
            {
                if (signalMessage is Receipt)
                {
                    if (ReceiptMustBeNotified(messagingContext.SendingPMode) && signalMessage.IsDuplicated == false)
                    {
                        _repository.UpdateInMessage(signalMessage.MessageId, r => r.Operation = Operation.ToBeNotified);
                    }

                    UpdateRefUserMessageStatus(signalMessage, OutStatus.Ack);
                }
                else if (signalMessage is Error)
                {
                    if (ErrorMustBeNotified(messagingContext.SendingPMode) && signalMessage.IsDuplicated == false)
                    {
                        _repository.UpdateInMessage(signalMessage.MessageId, r => r.Operation = Operation.ToBeNotified);
                    }

                    UpdateRefUserMessageStatus(signalMessage, OutStatus.Nack);
                }
            }
        }

<<<<<<< HEAD
        private void UpdateUserMessagesForDeliveryAndNotification(MessagingContext messagingContext)
        {
            string receivingPModeString = messagingContext.GetReceivingPModeString();

            bool userMessageNeedsToBeDelivered = UserMessageNeedsToBeDelivered(
                messagingContext.ReceivingPMode,
                messagingContext.AS4Message.PrimaryUserMessage);

            Action<InMessage> updateOperation = NeedsToBeDeliveredIf()(userMessageNeedsToBeDelivered);

            foreach (UserMessage userMessage in messagingContext.AS4Message.UserMessages)
            {
                _repository.UpdateInMessage(
                    userMessage.MessageId,
                    message =>
                    {
                        message.PMode = receivingPModeString;
                        updateOperation(message);
                    });
            }
        }

        private static Func<bool, Action<InMessage>> NeedsToBeDeliveredIf()
        {
            return needsToBeNotified =>
            {
                return m =>
                {
                    if (needsToBeNotified)
                    {
                        m.Operation = Operation.ToBeDelivered;
                    }
                };
            };
        }

=======
>>>>>>> e2fbd75d
        #region UserMessage related

        private static bool IsUserMessageTest(UserMessage userMessage)
        {
            CollaborationInfo collaborationInfo = userMessage.CollaborationInfo;

            bool isTestMessage = collaborationInfo.Service.Value.Equals(Constants.Namespaces.TestService)
                                 && collaborationInfo.Action.Equals(Constants.Namespaces.TestAction);

            if (isTestMessage)
            {
                Logger.Info($"[{userMessage.MessageId}] Incoming User Message is 'Test Message'");
            }

            return isTestMessage;
        }

        private static bool IsUserMessageDuplicate(MessageUnit userMessage, IDictionary<string, bool> duplicateUserMessages)
        {
            duplicateUserMessages.TryGetValue(userMessage.MessageId, out var isDuplicate);

            if (isDuplicate)
            {
                Logger.Info($"[{userMessage.MessageId}] Incoming User Message is a duplicated one");
            }

            return isDuplicate;
        }

        private void AttemptToInsertUserMessage(UserMessage userMessage, MessagingContext message, string location, CancellationToken cancellationToken)
        {
            try
            {
                InMessage inMessage = CreateUserInMessage(userMessage, message, location, cancellationToken);
                _repository.InsertInMessage(inMessage);
            }
            catch (Exception ex)
            {
                ThrowAS4Exception($"Unable to update UserMessage {userMessage.MessageId}", message, ex);
            }
        }

        private static InMessage CreateUserInMessage(
             UserMessage userMessage, MessagingContext message, string messageLocation, CancellationToken cancellationToken)
        {
            InMessage inMessage = InMessageBuilder.ForUserMessage(userMessage, message.AS4Message)
                                                  .WithPModeString(message.GetReceivingPModeString())
                                                  .Build(cancellationToken);

            inMessage.MessageLocation = messageLocation;

            return inMessage;
        }

        #endregion

        #region SignalMessage related

        private static bool IsSignalMessageDuplicate(MessageUnit signalMessage, IDictionary<string, bool> duplicateSignalMessages)
        {
            duplicateSignalMessages.TryGetValue(signalMessage.RefToMessageId, out var isDuplicate);

            if (isDuplicate)
            {
                Logger.Info($"[{signalMessage.RefToMessageId}] Incoming Signal Message is a duplicated one");
            }

            return isDuplicate;
        }

        private void AttemptToInsertSignalMessage(SignalMessage signalMessage, MessagingContext message, string location, CancellationToken token)
        {
            try
            {
                if (signalMessage is Receipt)
                {
                    this.InsertReceipt(signalMessage, message, location, token);
                }
                else if (signalMessage is Error)
                {
                    this.InsertError(signalMessage, message, location, token);
                }
            }
            catch (Exception exception)
            {
                ThrowAS4Exception($"Unable to update SignalMessage {signalMessage.MessageId}", message, exception);
            }
        }

        private void InsertReceipt(SignalMessage signalMessage, MessagingContext message, string location, CancellationToken token)
        {
            Logger.Info($"Update Message: {signalMessage.MessageId} as Receipt");
            InMessage inMessage = CreateReceiptInMessage(signalMessage, message, location, token);

            _repository.InsertInMessage(inMessage);
        }

        private void InsertError(SignalMessage signalMessage, MessagingContext message, string location, CancellationToken cancellationToken)
        {
            Logger.Info($"Update Message: {signalMessage.MessageId} as Error");

            if (Logger.IsWarnEnabled)
            {
                Logger.Warn("Details of the received Error:");

                var errorSignalMessage = signalMessage as Error;

                if (errorSignalMessage != null)
                {
                    foreach (var error in errorSignalMessage.Errors)
                    {
                        Logger.Warn($"{error.RefToMessageInError} {error.ErrorCode}: {error.ShortDescription} {error.Detail}");
                    }
                }
            }

            InMessage inMessage = CreateErrorInMessage(signalMessage, message, location, cancellationToken);

            _repository.InsertInMessage(inMessage);
        }

        private static InMessage CreateReceiptInMessage(
            SignalMessage signalMessage, MessagingContext message, string location, CancellationToken cancellationToken)
        {
            InMessage inMessage = InMessageBuilder.ForSignalMessage(signalMessage, message.AS4Message)
                                                  .WithPModeString(AS4XmlSerializer.ToString(message.SendingPMode))
                                                  .Build(cancellationToken);
            inMessage.MessageLocation = location;

            return inMessage;
        }

        private static bool ReceiptMustBeNotified(SendingProcessingMode sendingPMode)
        {
            return sendingPMode.ReceiptHandling.NotifyMessageProducer;
        }

        private static InMessage CreateErrorInMessage(
            SignalMessage signalMessage, MessagingContext message, string location, CancellationToken cancellationToken)
        {
            InMessage inMessage = InMessageBuilder.ForSignalMessage(signalMessage, message.AS4Message)
                                                  .WithPModeString(AS4XmlSerializer.ToString(message.SendingPMode))
                                                  .Build(cancellationToken);
            inMessage.MessageLocation = location;

            return inMessage;
        }

        private static bool ErrorMustBeNotified(SendingProcessingMode sendingPMode)
        {
            return sendingPMode.ErrorHandling.NotifyMessageProducer;
        }

        private void UpdateRefUserMessageStatus(MessageUnit signalMessage, OutStatus status)
        {
            if (status == OutStatus.NotApplicable)
            {
                return;
            }

            _repository.UpdateOutMessage(signalMessage.RefToMessageId,
                outMessage => outMessage.Status = status);
        }

        #endregion SignalMessage related

        private static bool UserMessageNeedsToBeDelivered(ReceivingProcessingMode pmode, UserMessage userMessage)
        {
            return pmode.Deliver.IsEnabled && !userMessage.IsDuplicate && !userMessage.IsTest;
        }

        private static void ThrowAS4Exception(string description, MessagingContext message, Exception exception)
        {
            Logger.Error(description);

            throw AS4ExceptionBuilder
                .WithDescription(description)
                .WithMessageIds(message.AS4Message.MessageIds)
                .WithInnerException(exception)
                .WithReceivingPMode(message.ReceivingPMode)
                .Build();
        }
    }
}<|MERGE_RESOLUTION|>--- conflicted
+++ resolved
@@ -71,39 +71,42 @@
         }
 
         private static IDictionary<string, bool> MergeTwoListsIntoADuplicateMessageMapping(
-            IEnumerable<string> searchedMessageIds, IEnumerable<string> duplicateMessageIds)
-        {
-            return searchedMessageIds
-                .Select(i => new KeyValuePair<string, bool>(i, duplicateMessageIds.Contains(i)))
-                .ToDictionary(k => k.Key, v => v.Value);
-        }
-
-<<<<<<< HEAD
-        public async Task InsertAS4Message(
-            MessagingContext message,
-            IAS4MessageBodyPersister as4MessageBodyPersister,
-            CancellationToken cancellationToken)
-=======
+            IEnumerable<string> searchedMessageIds,
+            IEnumerable<string> duplicateMessageIds)
+        {
+            return
+                searchedMessageIds.Select(i => new KeyValuePair<string, bool>(i, duplicateMessageIds.Contains(i)))
+                                  .ToDictionary(k => k.Key, v => v.Value);
+        }
+
         /// <summary>
-        /// Inserts an <see cref="AS4Message"/>.
+        /// Inserts an <see cref="AS4Message" />.
         /// </summary>
-        /// <param name="as4Message">The as4 message.</param>
+        /// <param name="message">The message.</param>
         /// <param name="messageBodyStore">The message body store.</param>
         /// <param name="cancellationToken">The cancellation token.</param>
         /// <returns></returns>
-        public async Task InsertAS4Message(AS4Message as4Message, IAS4MessageBodyStore messageBodyStore, CancellationToken cancellationToken)
->>>>>>> e2fbd75d
+        public async Task InsertAS4Message(
+            MessagingContext message,
+            IAS4MessageBodyStore messageBodyStore,
+            CancellationToken cancellationToken)
         {
             AS4Message as4Message = message.AS4Message;
+
             // TODO: should we start the transaction here.
-            string location = await messageBodyStore.SaveAS4MessageAsync(_configuration.InMessageStoreLocation, as4Message, cancellationToken);
-
-            InsertUserMessages(as4Message, location, cancellationToken);
-            InsertSignalMessages(as4Message, location, cancellationToken);
-        }
-
-        private void InsertUserMessages(AS4Message as4Message, string location, CancellationToken cancellationToken)
-        {
+            string location = 
+                await messageBodyStore.SaveAS4MessageAsync(
+                    location: _configuration.InMessageStoreLocation,
+                    message: as4Message,
+                    cancellation: cancellationToken);
+
+            InsertUserMessages(message, location, cancellationToken);
+            InsertSignalMessages(message, location, cancellationToken);
+        }
+
+        private void InsertUserMessages(MessagingContext message, string location, CancellationToken cancellationToken)
+        {
+            AS4Message as4Message = message.AS4Message;
             IDictionary<string, bool> duplicateUserMessages =
                 DetermineDuplicateUserMessageIds(as4Message.UserMessages.Select(m => m.MessageId));
 
@@ -116,13 +119,18 @@
             }
         }
 
-        private void InsertSignalMessages(AS4Message as4Message, string location, CancellationToken cancellationToken)
-        {
+        private void InsertSignalMessages(
+            MessagingContext message,
+            string location,
+            CancellationToken cancellationToken)
+        {
+            AS4Message as4Message = message.AS4Message;
             if (as4Message.SignalMessages.Any())
             {
                 IEnumerable<string> relatedUserMessageIds = as4Message.SignalMessages.Select(m => m.RefToMessageId);
 
-                IDictionary<string, bool> duplicateSignalMessages = this.DetermineDuplicateSignalMessageIds(relatedUserMessageIds);
+                IDictionary<string, bool> duplicateSignalMessages =
+                    DetermineDuplicateSignalMessageIds(relatedUserMessageIds);
 
                 foreach (SignalMessage signalMessage in as4Message.SignalMessages)
                 {
@@ -133,27 +141,21 @@
             }
         }
 
-<<<<<<< HEAD
-        public async Task UpdateAS4MessageForDeliveryAndNotification(
-            MessagingContext messagingContext,
-            IAS4MessageBodyPersister as4MessageBodyPersister,
-            CancellationToken cancellationToken)
-        {
-            AS4Message as4Message = messagingContext.AS4Message;
-            var inMessage = _repository.GetInMessageById(as4Message.GetPrimaryMessageId());
-=======
-        /// <summary>
-        /// Updates an <see cref="AS4Message"/> for delivery and notification.
-        /// </summary>
-        /// <param name="as4Message">The as4 message.</param>
+        /// <summary>Updates an <see cref="AS4Message"/> for delivery and notification.</summary>
+        /// <param name="messageContext">The message Context.</param>
         /// <param name="messageBodyStore">The as4 message body persister.</param>
         /// <param name="cancellationToken">The cancellation token.</param>
         /// <returns></returns>
         /// <exception cref="InvalidDataException"></exception>
-        public async Task UpdateAS4MessageForDeliveryAndNotification(AS4Message as4Message, IAS4MessageBodyStore messageBodyStore, CancellationToken cancellationToken)
-        {
-            string messageLocation = _repository.GetInMessageData(as4Message.GetPrimaryMessageId(), m => m.MessageLocation);
->>>>>>> e2fbd75d
+        public async Task UpdateAS4MessageForDeliveryAndNotification(
+            MessagingContext messageContext,
+            IAS4MessageBodyStore messageBodyStore,
+            CancellationToken cancellationToken)
+        {
+            AS4Message as4Message = messageContext.AS4Message;
+            string messageLocation = _repository.GetInMessageData(
+                as4Message.GetPrimaryMessageId(),
+                m => m.MessageLocation);
 
             if (messageLocation == null)
             {
@@ -162,65 +164,13 @@
 
             if (as4Message.UserMessages.Any())
             {
-<<<<<<< HEAD
-                await as4MessageBodyPersister.UpdateAS4MessageAsync(
-                    inMessage.MessageLocation,
-                    as4Message,
-                    cancellationToken);
-
-                UpdateUserMessagesForDeliveryAndNotification(messagingContext);
-=======
                 await messageBodyStore.UpdateAS4MessageAsync(messageLocation, as4Message, cancellationToken);
-            }
-
-            UpdateUserMessages(as4Message);
-            UpdateSignalMessages(as4Message);
-        }
-
-        private void UpdateUserMessages(AS4Message as4Message)
-        {
-            foreach (UserMessage userMessage in as4Message.UserMessages)
-            {
-                _repository.UpdateInMessage(userMessage.MessageId, message =>
-                {
-                    message.PMode = as4Message.GetReceivingPModeString();
-                    if (UserMessageNeedsToBeDelivered(as4Message.ReceivingPMode, userMessage))
-                    {
-                        message.Operation = Operation.ToBeDelivered;
-                    }
-                });
->>>>>>> e2fbd75d
-            }
-        }
-
-        private void UpdateSignalMessages(AS4Message as4Message)
-        {
-            // Improvement: I think it will be safer if we retrieve the sending-pmodes of the related usermessages ourselves here
-            // instead of relying on the SendingPMode that is available in the AS4Message object (which is set by another Step in the queueu).
-            foreach (SignalMessage signalMessage in as4Message.SignalMessages)
-            {
-                if (signalMessage is Receipt)
-                {
-                    if (ReceiptMustBeNotified(messagingContext.SendingPMode) && signalMessage.IsDuplicated == false)
-                    {
-                        _repository.UpdateInMessage(signalMessage.MessageId, r => r.Operation = Operation.ToBeNotified);
-                    }
-
-                    UpdateRefUserMessageStatus(signalMessage, OutStatus.Ack);
-                }
-                else if (signalMessage is Error)
-                {
-                    if (ErrorMustBeNotified(messagingContext.SendingPMode) && signalMessage.IsDuplicated == false)
-                    {
-                        _repository.UpdateInMessage(signalMessage.MessageId, r => r.Operation = Operation.ToBeNotified);
-                    }
-
-                    UpdateRefUserMessageStatus(signalMessage, OutStatus.Nack);
-                }
-            }
-        }
-
-<<<<<<< HEAD
+                UpdateUserMessagesForDeliveryAndNotification(messageContext);
+            }
+
+            UpdateSignalMessages(messageContext);
+        }
+
         private void UpdateUserMessagesForDeliveryAndNotification(MessagingContext messagingContext)
         {
             string receivingPModeString = messagingContext.GetReceivingPModeString();
@@ -257,8 +207,35 @@
             };
         }
 
-=======
->>>>>>> e2fbd75d
+        private void UpdateSignalMessages(MessagingContext messagingContext)
+        {
+            AS4Message as4Message = messagingContext.AS4Message;
+
+            // Improvement: I think it will be safer if we retrieve the sending-pmodes of the related usermessages ourselves here
+            // instead of relying on the SendingPMode that is available in the AS4Message object (which is set by another Step in the queueu).
+            foreach (SignalMessage signalMessage in as4Message.SignalMessages)
+            {
+                if (signalMessage is Receipt)
+                {
+                    if (ReceiptMustBeNotified(messagingContext.SendingPMode) && signalMessage.IsDuplicated == false)
+                    {
+                        _repository.UpdateInMessage(signalMessage.MessageId, r => r.Operation = Operation.ToBeNotified);
+                    }
+
+                    UpdateRefUserMessageStatus(signalMessage, OutStatus.Ack);
+                }
+                else if (signalMessage is Error)
+                {
+                    if (ErrorMustBeNotified(messagingContext.SendingPMode) && signalMessage.IsDuplicated == false)
+                    {
+                        _repository.UpdateInMessage(signalMessage.MessageId, r => r.Operation = Operation.ToBeNotified);
+                    }
+
+                    UpdateRefUserMessageStatus(signalMessage, OutStatus.Nack);
+                }
+            }
+        }
+
         #region UserMessage related
 
         private static bool IsUserMessageTest(UserMessage userMessage)
@@ -276,9 +253,11 @@
             return isTestMessage;
         }
 
-        private static bool IsUserMessageDuplicate(MessageUnit userMessage, IDictionary<string, bool> duplicateUserMessages)
-        {
-            duplicateUserMessages.TryGetValue(userMessage.MessageId, out var isDuplicate);
+        private static bool IsUserMessageDuplicate(
+            MessageUnit userMessage,
+            IDictionary<string, bool> duplicateUserMessages)
+        {
+            duplicateUserMessages.TryGetValue(userMessage.MessageId, out bool isDuplicate);
 
             if (isDuplicate)
             {
@@ -288,7 +267,11 @@
             return isDuplicate;
         }
 
-        private void AttemptToInsertUserMessage(UserMessage userMessage, MessagingContext message, string location, CancellationToken cancellationToken)
+        private void AttemptToInsertUserMessage(
+            UserMessage userMessage,
+            MessagingContext message,
+            string location,
+            CancellationToken cancellationToken)
         {
             try
             {
@@ -302,11 +285,15 @@
         }
 
         private static InMessage CreateUserInMessage(
-             UserMessage userMessage, MessagingContext message, string messageLocation, CancellationToken cancellationToken)
-        {
-            InMessage inMessage = InMessageBuilder.ForUserMessage(userMessage, message.AS4Message)
-                                                  .WithPModeString(message.GetReceivingPModeString())
-                                                  .Build(cancellationToken);
+            UserMessage userMessage,
+            MessagingContext message,
+            string messageLocation,
+            CancellationToken cancellationToken)
+        {
+            InMessage inMessage =
+                InMessageBuilder.ForUserMessage(userMessage, message.AS4Message)
+                                .WithPModeString(message.GetReceivingPModeString())
+                                .Build(cancellationToken);
 
             inMessage.MessageLocation = messageLocation;
 
@@ -317,9 +304,11 @@
 
         #region SignalMessage related
 
-        private static bool IsSignalMessageDuplicate(MessageUnit signalMessage, IDictionary<string, bool> duplicateSignalMessages)
-        {
-            duplicateSignalMessages.TryGetValue(signalMessage.RefToMessageId, out var isDuplicate);
+        private static bool IsSignalMessageDuplicate(
+            MessageUnit signalMessage,
+            IDictionary<string, bool> duplicateSignalMessages)
+        {
+            duplicateSignalMessages.TryGetValue(signalMessage.RefToMessageId, out bool isDuplicate);
 
             if (isDuplicate)
             {
@@ -329,7 +318,11 @@
             return isDuplicate;
         }
 
-        private void AttemptToInsertSignalMessage(SignalMessage signalMessage, MessagingContext message, string location, CancellationToken token)
+        private void AttemptToInsertSignalMessage(
+            SignalMessage signalMessage,
+            MessagingContext message,
+            string location,
+            CancellationToken token)
         {
             try
             {
@@ -348,7 +341,11 @@
             }
         }
 
-        private void InsertReceipt(SignalMessage signalMessage, MessagingContext message, string location, CancellationToken token)
+        private void InsertReceipt(
+            SignalMessage signalMessage,
+            MessagingContext message,
+            string location,
+            CancellationToken token)
         {
             Logger.Info($"Update Message: {signalMessage.MessageId} as Receipt");
             InMessage inMessage = CreateReceiptInMessage(signalMessage, message, location, token);
@@ -356,7 +353,11 @@
             _repository.InsertInMessage(inMessage);
         }
 
-        private void InsertError(SignalMessage signalMessage, MessagingContext message, string location, CancellationToken cancellationToken)
+        private void InsertError(
+            SignalMessage signalMessage,
+            MessagingContext message,
+            string location,
+            CancellationToken cancellationToken)
         {
             Logger.Info($"Update Message: {signalMessage.MessageId} as Error");
 
@@ -370,7 +371,8 @@
                 {
                     foreach (var error in errorSignalMessage.Errors)
                     {
-                        Logger.Warn($"{error.RefToMessageInError} {error.ErrorCode}: {error.ShortDescription} {error.Detail}");
+                        Logger.Warn(
+                            $"{error.RefToMessageInError} {error.ErrorCode}: {error.ShortDescription} {error.Detail}");
                     }
                 }
             }
@@ -381,11 +383,15 @@
         }
 
         private static InMessage CreateReceiptInMessage(
-            SignalMessage signalMessage, MessagingContext message, string location, CancellationToken cancellationToken)
-        {
-            InMessage inMessage = InMessageBuilder.ForSignalMessage(signalMessage, message.AS4Message)
-                                                  .WithPModeString(AS4XmlSerializer.ToString(message.SendingPMode))
-                                                  .Build(cancellationToken);
+            SignalMessage signalMessage,
+            MessagingContext message,
+            string location,
+            CancellationToken cancellationToken)
+        {
+            InMessage inMessage =
+                InMessageBuilder.ForSignalMessage(signalMessage, message.AS4Message)
+                                .WithPModeString(AS4XmlSerializer.ToString(message.SendingPMode))
+                                .Build(cancellationToken);
             inMessage.MessageLocation = location;
 
             return inMessage;
@@ -397,11 +403,15 @@
         }
 
         private static InMessage CreateErrorInMessage(
-            SignalMessage signalMessage, MessagingContext message, string location, CancellationToken cancellationToken)
-        {
-            InMessage inMessage = InMessageBuilder.ForSignalMessage(signalMessage, message.AS4Message)
-                                                  .WithPModeString(AS4XmlSerializer.ToString(message.SendingPMode))
-                                                  .Build(cancellationToken);
+            SignalMessage signalMessage,
+            MessagingContext message,
+            string location,
+            CancellationToken cancellationToken)
+        {
+            InMessage inMessage =
+                InMessageBuilder.ForSignalMessage(signalMessage, message.AS4Message)
+                                .WithPModeString(AS4XmlSerializer.ToString(message.SendingPMode))
+                                .Build(cancellationToken);
             inMessage.MessageLocation = location;
 
             return inMessage;
@@ -419,8 +429,7 @@
                 return;
             }
 
-            _repository.UpdateOutMessage(signalMessage.RefToMessageId,
-                outMessage => outMessage.Status = status);
+            _repository.UpdateOutMessage(signalMessage.RefToMessageId, outMessage => outMessage.Status = status);
         }
 
         #endregion SignalMessage related
@@ -434,12 +443,11 @@
         {
             Logger.Error(description);
 
-            throw AS4ExceptionBuilder
-                .WithDescription(description)
-                .WithMessageIds(message.AS4Message.MessageIds)
-                .WithInnerException(exception)
-                .WithReceivingPMode(message.ReceivingPMode)
-                .Build();
+            throw AS4ExceptionBuilder.WithDescription(description)
+                                     .WithMessageIds(message.AS4Message.MessageIds)
+                                     .WithInnerException(exception)
+                                     .WithReceivingPMode(message.ReceivingPMode)
+                                     .Build();
         }
     }
 }