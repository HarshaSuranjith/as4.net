--- conflicted
+++ resolved
@@ -64,15 +64,9 @@
 
         public ErrorBuilder WithOriginalMessage(MessagingContext message)
         {
-<<<<<<< HEAD
             if (message.SendingPMode?.MessagePackaging.IsMultiHop == true)
             {
-                _errorMessage.MultiHopRouting = AS4Mapper.Map<RoutingInputUserMessage>(message.AS4Message.PrimaryUserMessage);
-=======
-            if (message.IsMultiHopMessage)
-            {
-                _errorMessage.MultiHopRouting = AS4Mapper.Map<RoutingInputUserMessage>(message.PrimaryUserMessage);
->>>>>>> 5030e761
+                _errorMessage.MultiHopRouting = AS4Mapper.Map<RoutingInputUserMessage>(message.AS4Message?.PrimaryUserMessage);
             }
 
             return this;
