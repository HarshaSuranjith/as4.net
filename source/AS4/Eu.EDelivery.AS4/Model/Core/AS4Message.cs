--- conflicted
+++ resolved
@@ -37,41 +37,12 @@
 
         public XmlDocument EnvelopeDocument { get; set; }
 
-<<<<<<< HEAD
-=======
-        // PModes
-        public SendingProcessingMode SendingPMode { get; set; }
-
-        private ReceivingProcessingMode _receivingPMode;
-
-        public ReceivingProcessingMode ReceivingPMode
-        {
-            get { return _receivingPMode; }
-            set
-            {
-                if (_receivingPMode != value)
-                {
-                    _receivingPMode = value;
-                    _receivingPModeString = null;
-                }
-            }
-        }
-
-        private string _receivingPModeString;
-
-        public string GetReceivingPModeString()
-        {
-            if (String.IsNullOrWhiteSpace(_receivingPModeString))
-            {
-                _receivingPModeString = AS4XmlSerializer.ToString(this.ReceivingPMode);
-            }
-            return _receivingPModeString;
-        }
+
 
         private bool? _hasMultiHopAttribute;
 
         /// <summary>
-        /// Gets a flag which indicates whether or not this AS4 Message is a MultiHop message.
+        /// Gets a value indicating whether or not this AS4 Message is a MultiHop message.
         /// </summary>
         public bool IsMultiHopMessage
         {
@@ -107,7 +78,6 @@
             return role.Equals(Constants.Namespaces.EbmsNextMsh);
         }
 
->>>>>>> 5030e761
         // AS4 Message
         public ICollection<UserMessage> UserMessages { get; internal set; }
 
@@ -142,7 +112,7 @@
 
         public bool IsPulling => PrimarySignalMessage is PullRequest;
 
-        public bool IsMultiHop { get; internal set; }
+        public bool NeedsToBeMultiHop { get; internal set; }
 
         public string GetPrimaryMessageId()
         {
