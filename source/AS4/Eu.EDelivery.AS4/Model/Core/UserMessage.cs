--- conflicted
+++ resolved
@@ -54,19 +54,13 @@
 
         public UserMessage(string messageId) : base(messageId)
         {
-<<<<<<< HEAD
-            Sender = new Party(new PartyId { Id = Constants.Namespaces.EbmsDefaultFrom }) { Role = Constants.Namespaces.EbmsDefaultFrom };
-            Receiver = new Party(new PartyId { Id = Constants.Namespaces.EbmsDefaultTo }) { Role = Constants.Namespaces.EbmsDefaultTo };
             CollaborationInfo = new CollaborationInfo(
                 agreement: Maybe<AgreementReference>.Nothing,
                 service: Service.TestService,
                 action: Constants.Namespaces.TestAction,
                 conversationId: CollaborationInfo.DefaultConversationId);
-=======
-            CollaborationInfo = CollaborationInfo.Default;
             Sender = new Party(Constants.Namespaces.EbmsDefaultFrom, new PartyId(Constants.Namespaces.EbmsDefaultFrom));
             Receiver = new Party(Constants.Namespaces.EbmsDefaultTo, new PartyId(Constants.Namespaces.EbmsDefaultTo));   
->>>>>>> 97ba2544
 
             _partInfos = new Collection<PartInfo>();
             _messageProperties = new Collection<MessageProperty>();
