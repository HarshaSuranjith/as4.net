--- conflicted
+++ resolved
@@ -55,15 +55,9 @@
 
         public UserMessage(string messageId) : base(messageId)
         {
-<<<<<<< HEAD
+            CollaborationInfo = CollaborationInfo.Default;
             Sender = new Party(Constants.Namespaces.EbmsDefaultFrom, new PartyId(Constants.Namespaces.EbmsDefaultFrom));
-            Receiver = new Party(Constants.Namespaces.EbmsDefaultTo, new PartyId(Constants.Namespaces.EbmsDefaultTo));
-            CollaborationInfo = new CollaborationInfo();
-=======
-            Sender = new Party(new PartyId { Id = Constants.Namespaces.EbmsDefaultFrom }) { Role = Constants.Namespaces.EbmsDefaultFrom };
-            Receiver = new Party(new PartyId { Id = Constants.Namespaces.EbmsDefaultTo }) { Role = Constants.Namespaces.EbmsDefaultTo };
-            CollaborationInfo = CollaborationInfo.Default;
->>>>>>> 8698ff8d
+            Receiver = new Party(Constants.Namespaces.EbmsDefaultTo, new PartyId(Constants.Namespaces.EbmsDefaultTo));   
 
             _partInfos = new Collection<PartInfo>();
             _messageProperties = new Collection<MessageProperty>();
