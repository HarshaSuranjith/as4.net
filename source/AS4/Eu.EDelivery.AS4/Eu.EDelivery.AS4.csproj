﻿<?xml version="1.0" encoding="utf-8"?>
<Project ToolsVersion="14.0" DefaultTargets="Build" xmlns="http://schemas.microsoft.com/developer/msbuild/2003">
  <Import Project="..\..\packages\SQLite.3.13.0\build\net45\SQLite.props" Condition="Exists('..\..\packages\SQLite.3.13.0\build\net45\SQLite.props')" />
  <Import Project="$(MSBuildExtensionsPath)\$(MSBuildToolsVersion)\Microsoft.Common.props" Condition="Exists('$(MSBuildExtensionsPath)\$(MSBuildToolsVersion)\Microsoft.Common.props')" />
  <PropertyGroup>
    <Configuration Condition=" '$(Configuration)' == '' ">Debug</Configuration>
    <Platform Condition=" '$(Platform)' == '' ">AnyCPU</Platform>
    <ProjectGuid>{8B0BA38F-C3F7-46C1-9E68-A7291C7B16B1}</ProjectGuid>
    <OutputType>Library</OutputType>
    <AppDesignerFolder>Properties</AppDesignerFolder>
    <RootNamespace>Eu.EDelivery.AS4</RootNamespace>
    <AssemblyName>Eu.EDelivery.AS4</AssemblyName>
    <TargetFrameworkVersion>v4.6.2</TargetFrameworkVersion>
    <FileAlignment>512</FileAlignment>
    <NuGetPackageImportStamp>
    </NuGetPackageImportStamp>
    <AutoGenerateBindingRedirects>true</AutoGenerateBindingRedirects>
    <GenerateBindingRedirectsOutputType>true</GenerateBindingRedirectsOutputType>
    <RestoreProjectStyle>PackageReference</RestoreProjectStyle>
    <TargetFrameworkProfile />
  </PropertyGroup>
  <PropertyGroup Condition=" '$(Configuration)|$(Platform)' == 'Debug|AnyCPU' ">
    <DebugSymbols>true</DebugSymbols>
    <DebugType>full</DebugType>
    <Optimize>false</Optimize>
    <OutputPath>..\..\..\output\</OutputPath>
    <DefineConstants>TRACE;DEBUG</DefineConstants>
    <ErrorReport>prompt</ErrorReport>
    <WarningLevel>4</WarningLevel>
    <RunCodeAnalysis>false</RunCodeAnalysis>
    <PlatformTarget>x86</PlatformTarget>
  </PropertyGroup>
  <PropertyGroup Condition=" '$(Configuration)|$(Platform)' == 'Release|AnyCPU' ">
    <DebugType>pdbonly</DebugType>
    <Optimize>true</Optimize>
    <OutputPath>..\..\..\output\</OutputPath>
    <DefineConstants>TRACE</DefineConstants>
    <ErrorReport>prompt</ErrorReport>
    <WarningLevel>4</WarningLevel>
    <RunCodeAnalysis>false</RunCodeAnalysis>
  </PropertyGroup>
  <ItemGroup>
    <Reference Include="Microsoft.CSharp" />
    <Reference Include="System" />
    <Reference Include="System.ComponentModel.DataAnnotations" />
    <Reference Include="System.Configuration" />
    <Reference Include="System.Core" />
    <Reference Include="System.Numerics" />
    <Reference Include="System.Runtime.Caching" />
    <Reference Include="System.Security" />
    <Reference Include="System.Web" />
    <Reference Include="System.Web.Extensions" />
    <Reference Include="System.Data.DataSetExtensions" />
    <Reference Include="System.Data" />
    <Reference Include="System.Xml" />
    <Reference Include="netstandard, Version=2.0.0.0, Culture=neutral, PublicKeyToken=cc7b13ffcd2ddd51" />
  </ItemGroup>
  <ItemGroup>
    <PackageReference Include="AutoMapper">
      <Version>5.0.2</Version>
    </PackageReference>
    <PackageReference Include="FluentValidation">
      <Version>6.2.1</Version>
    </PackageReference>
    <PackageReference Include="Microsoft.EntityFrameworkCore.InMemory">
      <Version>2.0.1</Version>
    </PackageReference>
    <PackageReference Include="Microsoft.EntityFrameworkCore.Relational">
      <Version>2.0.1</Version>
    </PackageReference>
    <PackageReference Include="Microsoft.EntityFrameworkCore.Sqlite">
      <Version>2.0.1</Version>
    </PackageReference>
    <PackageReference Include="Microsoft.EntityFrameworkCore.SqlServer">
      <Version>2.0.1</Version>
    </PackageReference>
    <PackageReference Include="Microsoft.EntityFrameworkCore.Tools">
      <Version>2.0.1</Version>
    </PackageReference>
    <PackageReference Include="MimeKit">
      <Version>1.22.0</Version>
    </PackageReference>
    <PackageReference Include="NETStandard.Library">
      <Version>2.0.1</Version>
    </PackageReference>
    <PackageReference Include="Newtonsoft.Json">
      <Version>10.0.3</Version>
    </PackageReference>
    <PackageReference Include="System.Net.Http">
      <Version>4.3.3</Version>
    </PackageReference>
    <PackageReference Include="System.Reactive">
      <Version>3.1.1</Version>
    </PackageReference>
    <PackageReference Include="NLog">
      <Version>4.3.5</Version>
    </PackageReference>
    <PackageReference Include="Polly">
      <Version>5.8.0</Version>
    </PackageReference>
    <PackageReference Include="System.Linq.Dynamic.Core">
      <Version>1.0.7.11</Version>
    </PackageReference>
    <PackageReference Include="System.ValueTuple">
      <Version>4.4.0</Version>
    </PackageReference>
    <PackageReference Include="Microsoft.EntityFrameworkCore">
      <Version>2.0.1</Version>
    </PackageReference>
    <PackageReference Include="Microsoft.EntityFrameworkCore.Relational">
      <Version>2.0.1</Version>
    </PackageReference>
    <PackageReference Include="Microsoft.EntityFrameworkCore.Sqlite">
      <Version>2.0.1</Version>
    </PackageReference>
    <PackageReference Include="Microsoft.EntityFrameworkCore.SqlServer">
      <Version>2.0.1</Version>
    </PackageReference>
    <PackageReference Include="System.Buffers">
      <Version>4.4.0</Version>
    </PackageReference>
  </ItemGroup>
  <ItemGroup>
    <Compile Include="Agents\Agent.cs" />
    <Compile Include="Agents\AgentConfig.cs" />
    <Compile Include="Agents\CleanUpAgent.cs" />
    <Compile Include="Agents\RetryAgent.cs" />
    <Compile Include="Builders\Core\ErrorBuilder.cs" />
    <Compile Include="Builders\Core\NonRepudiationInformationBuilder.cs" />
    <Compile Include="Builders\Entities\InMessageBuilder.cs" />
    <Compile Include="Builders\Entities\OutMessageBuilder.cs" />
    <Compile Include="Builders\GenericTypeBuilder.cs" />
    <Compile Include="Builders\Security\DecryptionStrategyBuilder.cs" />
    <Compile Include="Entities\Journal.cs" />
    <Compile Include="Entities\RetryReliability.cs" />
    <Compile Include="Maybe.cs" />
    <Compile Include="Migrations\20180302141116_RemoveOutMessagesConstraint.cs" />
    <Compile Include="Migrations\20180302141116_RemoveOutMessagesConstraint.designer.cs">
      <DependentUpon>20180302141116_RemoveOutMessagesConstraint.cs</DependentUpon>
    </Compile>
    <Compile Include="Migrations\20180511112132_AddRetryReliabilityTable.cs" />
    <Compile Include="Migrations\20180511112132_AddRetryReliabilityTable.Designer.cs">
      <DependentUpon>20180511112132_AddRetryReliabilityTable.cs</DependentUpon>
    </Compile>
    <Compile Include="Migrations\20180618120333_AddJournalTable.cs" />
    <Compile Include="Migrations\20180618120333_AddJournalTable.designer.cs">
      <DependentUpon>20180618120333_AddJournalTable.cs</DependentUpon>
    </Compile>
    <Compile Include="Model\Core\Schema.cs" />
    <Compile Include="Model\PMode\AgreementReference.cs" />
    <Compile Include="Model\PMode\MessageProperty.cs" />
    <Compile Include="Model\PMode\CollaborationInfo.cs" />
    <Compile Include="Model\PMode\Party.cs" />
    <Compile Include="Model\PMode\PartyId.cs" />
    <Compile Include="Model\PMode\SafeIntJsonConverter.cs" />
    <Compile Include="Model\PMode\Service.cs" />
    <Compile Include="Resources\XsdSchemaDefinitions.cs" />
    <Compile Include="Security\Signing\CalculateSignatureConfig.cs" />
    <Compile Include="Security\Strategies\SignStrategy.cs" />
    <Compile Include="Security\Strategies\CryptoStrategy.cs" />
    <Compile Include="Security\Strategies\DecryptionStrategy.cs" />
    <Compile Include="Security\Strategies\SignatureStrategy.cs" />
    <Compile Include="Security\Strategies\SignatureVerificationStrategy.cs" />
    <Compile Include="Serialization\SoapEnvelopeBuilder.cs" />
    <Compile Include="Common\TraceLogger.cs" />
    <Compile Include="Common\TraceLoggerProvider.cs" />
    <Compile Include="Entities\SmpConfiguration.cs" />
    <Compile Include="Exceptions\ErrorResult.cs" />
    <Compile Include="Exceptions\Handlers\ExceptionHandlerRegistry.cs" />
    <Compile Include="Exceptions\Handlers\InboundExceptionHandler.cs" />
    <Compile Include="Exceptions\Handlers\LogExceptionHandler.cs" />
    <Compile Include="Exceptions\Handlers\MinderExceptionHandler.cs" />
    <Compile Include="Exceptions\Handlers\NotifyExceptionHandler.cs" />
    <Compile Include="Exceptions\Handlers\OutboundExceptionHandler.cs" />
    <Compile Include="Exceptions\Handlers\PullSendAgentExceptionHandler.cs" />
    <Compile Include="Exceptions\Handlers\SafeExceptionHandler.cs" />
    <Compile Include="Exceptions\IAgentExceptionHandler.cs" />
    <Compile Include="Exceptions\InvalidMessageException.cs" />
    <Compile Include="Factories\PayloadFileNameFactory.cs" />
    <Compile Include="Mappings\Core\RoutingInputUserMessageMap.cs" />
    <Compile Include="Migrations\20170919142609_InitialMigration.cs" />
    <Compile Include="Migrations\20170919142609_InitialMigration.designer.cs">
      <DependentUpon>20170919142609_InitialMigration.cs</DependentUpon>
    </Compile>
    <Compile Include="Migrations\20171025092954_OptimizeColumnSizes.cs" />
    <Compile Include="Migrations\20171025092954_OptimizeColumnSizes.Designer.cs">
      <DependentUpon>20171025092954_OptimizeColumnSizes.cs</DependentUpon>
    </Compile>
    <Compile Include="Migrations\20180130091857_AddSmpConfigurationTable.cs" />
    <Compile Include="Migrations\20180130091857_AddSmpConfigurationTable.designer.cs">
      <DependentUpon>20180130091857_AddSmpConfigurationTable.cs</DependentUpon>
    </Compile>
    <Compile Include="Migrations\DatastoreContextModelSnapshot.cs" />
    <Compile Include="Model\PMode\CertificateFindCriteria.cs" />
    <Compile Include="Model\PMode\InvalidPModeException.cs" />
    <Compile Include="Extensions\StringExtensions.cs" />
    <Compile Include="Extensions\XmlAttributeExtensions.cs" />
    <Compile Include="Factories\UserMessageFactory.cs" />
    <Compile Include="Http\ReliableHttpClient.cs" />
    <Compile Include="InfoAttribute.cs" />
    <Compile Include="Mappings\PMode\IPModeResolver.cs" />
    <Compile Include="Mappings\PMode\PModeActionResolver.cs" />
    <Compile Include="Mappings\PMode\PModeAgreementRefResolver.cs" />
    <Compile Include="Mappings\PMode\PModePartyResolver.cs" />
    <Compile Include="Mappings\PMode\PModeServiceResolver.cs" />
    <Compile Include="Model\Core\PullRequestError.cs" />
    <Compile Include="Model\Deliver\DeliverMessageEnvelope.cs" />
    <Compile Include="Model\Notify\NotifyMessageEnvelope.cs" />
    <Compile Include="Model\PMode\MessageHandlingConverter.cs" />
    <Compile Include="NotConfigurableAttribute.cs" />
    <Compile Include="Receivers\ExponentialIntervalReceiver.cs" />
    <Compile Include="Receivers\IntervalRequest.cs" />
    <Compile Include="Repositories\AS4MessageBodyFileStore.cs" />
    <Compile Include="Repositories\AS4MessageStoreProvider.cs" />
    <Compile Include="Services\DynamicDiscovery\ESensDynamicDiscoveryProfile.cs" />
    <Compile Include="Services\DynamicDiscovery\IDynamicDiscoveryProfile.cs" />
    <Compile Include="Services\DynamicDiscovery\LocalDynamicDiscoveryProfile.cs" />
    <Compile Include="Services\PullRequestAuthorization\FilePullAuthorizationMapProvider.cs" />
    <Compile Include="Services\PullRequestAuthorization\IPullAuthorizationMapProvider.cs" />
    <Compile Include="Services\PullRequestAuthorization\IPullAuthorizationMapService.cs" />
    <Compile Include="Services\PullRequestAuthorization\PullAuthorizationMapService.cs" />
    <Compile Include="Repositories\IAS4MessageBodyStore.cs" />
    <Compile Include="Repositories\IDatastoreRepository.cs" />
    <Compile Include="Security\Builders\EncryptedDataBuilder.cs" />
    <Compile Include="Builders\Security\EncryptionStrategyBuilder.cs" />
    <Compile Include="Common\IRegistry.cs" />
    <Compile Include="Constants.cs" />
    <Compile Include="Common\DatastoreContext.cs" />
    <Compile Include="Entities\ExceptionEntity.cs" />
    <Compile Include="Entities\ReceptionAwareness.cs" />
    <Compile Include="Mappings\Submit\ISubmitMapper.cs" />
    <Compile Include="Mappings\Submit\ISubmitResolver.cs" />
    <Compile Include="Mappings\Submit\SubmitActionResolver.cs" />
    <Compile Include="Mappings\Submit\SubmitConversationIdResolver.cs" />
    <Compile Include="Mappings\Submit\SubmitMessagePropertiesResolver.cs" />
    <Compile Include="Mappings\Submit\SubmitMpcResolver.cs" />
<<<<<<< HEAD
    <Compile Include="Mappings\Submit\SubmitSenderResolver.cs" />
    <Compile Include="Mappings\Submit\SubmitMessageAgreementMapper.cs" />
=======
    <Compile Include="Mappings\Submit\SubmitSenderPartyResolver.cs" />
    <Compile Include="Mappings\Submit\SubmitMessageAgreementResolver.cs" />
>>>>>>> 8698ff8d
    <Compile Include="Mappings\Submit\SubmitPayloadInfoResolver.cs" />
    <Compile Include="Mappings\Submit\SubmitReceiverResolver.cs" />
    <Compile Include="Mappings\Submit\SubmitServiceResolver.cs" />
    <Compile Include="Model\Core\AgreementReference.cs" />
    <Compile Include="Model\Core\MessageProperty.cs" />
    <Compile Include="Model\Core\Service.cs" />
    <Compile Include="Model\Internal\ReceivedEntityMessage.cs" />
    <Compile Include="Model\Internal\ReceivedMessageEntityMessage.cs" />
    <Compile Include="Model\PMode\ConfiguredPMode.cs" />
    <Compile Include="Model\PMode\IPMode.cs" />
    <Compile Include="Security\Algorithms\RsaPkCs1Sha384SignatureAlgorithm.cs" />
    <Compile Include="Security\Algorithms\RsaPkCs1Sha512SignatureAlgorithm.cs" />
    <Compile Include="Security\Encryption\AS4EncryptedKey.cs" />
    <Compile Include="Security\Encryption\DataEncryptionConfiguration.cs" />
    <Compile Include="Security\Encryption\KeyEncryptionConfiguration.cs" />
    <Compile Include="Security\Factories\EncodingFactory.cs" />
    <Compile Include="Security\References\ReferenceSecurityTokenReference.cs" />
    <Compile Include="Security\Repositories\KeyInfoRepository.cs" />
    <Compile Include="Security\Repositories\SignedXmlRepository.cs" />
    <Compile Include="Security\Serializers\EncryptedDataSerializer.cs" />
    <Compile Include="Security\Signing\VerifySignatureConfig.cs" />
    <Compile Include="Security\Algorithms\AesGcmAlgorithm.cs" />
    <Compile Include="Security\Strategies\EncryptionStrategy.cs" />
    <Compile Include="Entities\Entity.cs" />
    <Compile Include="Entities\Enums.cs" />
    <Compile Include="Entities\InException.cs" />
    <Compile Include="Entities\InMessage.cs" />
    <Compile Include="Entities\MessageEntity.cs" />
    <Compile Include="Entities\OutException.cs" />
    <Compile Include="Entities\OutMessage.cs" />
    <Compile Include="Exceptions\ErrorCode.cs" />
    <Compile Include="Exceptions\ErrorAlias.cs" />
    <Compile Include="Extensions\DictionaryExtensions.cs" />
    <Compile Include="Mappings\Deliver\DeliverMessageMap.cs" />
    <Compile Include="Mappings\Entities\MessageMap.cs" />
    <Compile Include="Mappings\Core\NonRepudiationInformationMap.cs" />
    <Compile Include="Mappings\Notify\ErrorToNotifyMap.cs" />
    <Compile Include="Mappings\Notify\ReceiptToNotifyMap.cs" />
    <Compile Include="Mappings\Core\ReceiptMap.cs" />
    <Compile Include="Mappings\Common\AgreementReferenceMap.cs" />
    <Compile Include="Mappings\Common\CollaborationInfoMap.cs" />
    <Compile Include="Mappings\Common\MessagePropertyMap.cs" />
    <Compile Include="Mappings\Common\PartyIdMap.cs" />
    <Compile Include="Mappings\Common\PartyMap.cs" />
    <Compile Include="Mappings\Common\PayloadMap.cs" />
    <Compile Include="Mappings\Common\SchemaMap.cs" />
    <Compile Include="Mappings\Common\ServiceMap.cs" />
    <Compile Include="Mappings\Submit\SubmitMessageMap.cs" />
    <Compile Include="Model\Deliver\DeliverMessage.cs" />
    <Compile Include="Model\Internal\MessagingContext.cs" />
    <Compile Include="Model\Notify\NotifyMessage.cs" />
    <Compile Include="Repositories\CertificateRepository.cs" />
    <Compile Include="Repositories\DatastoreRepository.cs" />
    <Compile Include="Repositories\MimeTypeRepository.cs" />
    <Compile Include="Model\Core\PartyId.cs" />
    <Compile Include="Model\PMode\MessageExchangePattern.cs" />
    <Compile Include="Model\PMode\MessageExchangePatternBinding.cs" />
    <Compile Include="Model\PMode\MessagePackaging.cs" />
    <Compile Include="Model\PMode\Method.cs" />
    <Compile Include="Model\PMode\ReceivingProcessingMode.cs" />
    <Compile Include="Model\Core\SecurityHeader.cs" />
    <Compile Include="Model\Common\Agreement.cs" />
    <Compile Include="Model\Common\CollaborationInfo.cs" />
    <Compile Include="Model\Common\MessageInfo.cs" />
    <Compile Include="Model\Common\MessageProperty.cs" />
    <Compile Include="Model\Common\Party.cs" />
    <Compile Include="Model\Common\PartyId.cs" />
    <Compile Include="Model\Common\PartyInfo.cs" />
    <Compile Include="Model\Common\Payload.cs" />
    <Compile Include="Model\Common\PayloadProperty.cs" />
    <Compile Include="Model\Common\Schema.cs" />
    <Compile Include="Model\Common\Service.cs" />
    <Compile Include="Model\Submit\SubmitMessage.cs" />
    <Compile Include="Model\Internal\ReceivedMessage.cs" />
    <Compile Include="Security\Transforms\AesGcmDecryptTransform.cs" />
    <Compile Include="Security\Transforms\AesGcmEncryptTransform.cs" />
    <Compile Include="Security\Transforms\AttachmentCiphertextTransform.cs" />
    <Compile Include="Serialization\SerializerProvider.cs" />
    <Compile Include="Security\Algorithms\SignatureAlgorithmProvider.cs" />
    <Compile Include="Security\Transforms\AttachmentSignatureTransform.cs" />
    <Compile Include="Security\References\IssuerSecurityTokenReference.cs" />
    <Compile Include="Security\References\KeyIdentifierSecurityTokenReference.cs" />
    <Compile Include="Services\IInMessageService.cs" />
    <Compile Include="Services\InMessageService.cs" />
    <Compile Include="Services\IReceptionAwarenessService.cs" />
    <Compile Include="Services\OutExceptionService.cs" />
    <Compile Include="Services\OutMessageService.cs" />
    <Compile Include="Services\PullRequestAuthorization\PullRequestAuthorizationEntry.cs" />
    <Compile Include="Services\ReceptionAwarenessService.cs" />
    <Compile Include="Services\MarkForRetryService.cs" />
    <Compile Include="Strategies\Database\IAS4DbCommand.cs" />
    <Compile Include="Strategies\Database\InMemoryDbCommand.cs" />
    <Compile Include="Strategies\Database\SqliteDbCommand.cs" />
    <Compile Include="Strategies\Database\SqlServerDbCommand.cs" />
    <Compile Include="Strategies\Database\DatastoreTable.cs" />
    <Compile Include="Strategies\Retriever\TempFilePayloadRetriever.cs" />
    <Compile Include="Strategies\Sender\SendStatus.cs" />
    <Compile Include="Strategies\Sender\FileSender.cs" />
    <Compile Include="Strategies\Sender\HttpSender.cs" />
    <Compile Include="Strategies\Sender\ReliableSender.cs" />
    <Compile Include="Streaming\NonCloseableStream.cs" />
    <Compile Include="Security\References\SecurityTokenReferenceProvider.cs" />
    <Compile Include="Security\References\X509ReferenceType.cs" />
    <Compile Include="Security\Algorithms\RsaPkCs1Sha256SignatureAlgorithm.cs" />
    <Compile Include="Security\References\SecurityTokenReference.cs" />
    <Compile Include="Security\Algorithms\SignatureAlgorithm.cs" />
    <Compile Include="Security\Signing\SigningId.cs" />
    <Compile Include="Security\References\BinarySecurityTokenReference.cs" />
    <Compile Include="Steps\StepBuilder.cs" />
    <Compile Include="Strategies\Retriever\FtpPayloadRetriever.cs" />
    <Compile Include="Strategies\Sender\IDeliverSender.cs" />
    <Compile Include="Strategies\Sender\INotifySender.cs" />
    <Compile Include="Strategies\Sender\DeliverSenderProvider.cs" />
    <Compile Include="Strategies\Sender\NotifySenderProvider.cs" />
    <Compile Include="Strategies\Uploader\AttachmentUploaderProvider.cs" />
    <Compile Include="Strategies\Uploader\EmailAttachmentUploader.cs" />
    <Compile Include="Strategies\Uploader\FileAttachmentUploader.cs" />
    <Compile Include="Strategies\Uploader\PayloadServiceAttachmentUploader.cs" />
    <Compile Include="Strategies\Uploader\IAttachmentUploader.cs" />
    <Compile Include="Strategies\Retriever\PayloadRetrieverProvider.cs" />
    <Compile Include="Strategies\Uploader\UploadResult.cs" />
    <Compile Include="Streaming\StreamExtensions.cs" />
    <Compile Include="Streaming\StreamUtilities.cs" />
    <Compile Include="Transformers\ITransformer.cs" />
    <Compile Include="Common\Config.cs" />
    <Compile Include="Agents\IAgent.cs" />
    <Compile Include="Common\IConfig.cs" />
    <Compile Include="Mappings\Core\AgreementRefMap.cs" />
    <Compile Include="Mappings\Core\CollaborationInfoMap.cs" />
    <Compile Include="Mappings\Core\ErrorMap.cs" />
    <Compile Include="Mappings\Core\MessagePropertyMap.cs" />
    <Compile Include="Model\Internal\Setting.cs" />
    <Compile Include="Properties\Resources.Designer.cs">
      <AutoGen>True</AutoGen>
      <DesignTime>True</DesignTime>
      <DependentUpon>Resources.resx</DependentUpon>
    </Compile>
    <Compile Include="Receivers\PollingTemplate.cs" />
    <Compile Include="Common\Registry.cs" />
    <Compile Include="Serialization\ISerializer.cs" />
    <Compile Include="Serialization\MimeMessageSerializer.cs" />
    <Compile Include="Serialization\SoapEnvelopeSerializer.cs" />
    <Compile Include="Singletons\AS4Mapper.cs" />
    <Compile Include="Mappings\Core\MessageInfoMap.cs" />
    <Compile Include="Mappings\Core\PartyIdMap.cs" />
    <Compile Include="Mappings\Core\PartyInfoMap.cs" />
    <Compile Include="Mappings\Core\PayloadMap.cs" />
    <Compile Include="Mappings\Core\PullRequestMap.cs" />
    <Compile Include="Mappings\Core\ServiceMap.cs" />
    <Compile Include="Mappings\Core\SignalMessageMap.cs" />
    <Compile Include="Mappings\Core\UserMessageMap.cs" />
    <Compile Include="Model\Core\AS4Message.cs" />
    <Compile Include="Model\Core\Attachment.cs" />
    <Compile Include="Model\Core\CollaborationInfo.cs" />
    <Compile Include="Model\Core\Error.cs" />
    <Compile Include="Model\Core\MessageUnit.cs" />
    <Compile Include="Model\Core\Party.cs" />
    <Compile Include="Model\Core\PartInfo.cs" />
    <Compile Include="Model\PMode\SendingProcessingMode.cs" />
    <Compile Include="Model\Core\PullRequest.cs" />
    <Compile Include="Model\Core\Receipt.cs" />
    <Compile Include="Model\Core\SignalMessage.cs" />
    <Compile Include="Model\Core\UserMessage.cs" />
    <Compile Include="Properties\AssemblyInfo.cs" />
    <Compile Include="Receivers\IReceiver.cs" />
    <Compile Include="Resources\Schemas.Designer.cs">
      <DependentUpon>Schemas.resx</DependentUpon>
      <AutoGen>True</AutoGen>
      <DesignTime>True</DesignTime>
    </Compile>
    <Compile Include="Security\Impersonation.cs" />
    <Compile Include="Serialization\AS4XmlSerializer.cs" />
    <Compile Include="Steps\CompositeStep.cs" />
    <Compile Include="Steps\ConditionalStep.cs" />
    <Compile Include="Steps\IStep.cs" />
    <Compile Include="Steps\StepResult.cs" />
    <Compile Include="Strategies\Retriever\FilePayloadRetriever.cs" />
    <Compile Include="Strategies\Retriever\IPayloadRetriever.cs" />
    <Compile Include="Strategies\Retriever\HttpPayloadRetriever.cs" />
    <Compile Include="Transformers\TransformerBuilder.cs" />
    <Compile Include="Utilities\ContentTypeSupporter.cs" />
    <Compile Include="Factories\IdentifierFactory.cs" />
    <Compile Include="Utilities\FilenameUtils.cs" />
    <Compile Include="Streaming\VirtualStream.cs" />
    <Compile Include="Utilities\FileUtils.cs" />
    <Compile Include="Validators\DeliverMessageValidator.cs" />
    <Compile Include="Validators\ParameterValidator.cs" />
    <Compile Include="Validators\ReceivingProcessingModeValidator.cs" />
    <Compile Include="Validators\SendingProcessingModeValidator.cs" />
    <Compile Include="Validators\SubmitMessageValidator.cs" />
    <Compile Include="Validators\ValidationResultExtension.cs" />
    <Compile Include="Watchers\PModeWatcher.cs" />
    <Compile Include="Xml\Generated.cs" />
    <Compile Include="Xml\MessagePartNRInformation.cs" />
    <Compile Include="Xml\Property.cs" />
    <Compile Include="Xml\Receipt.cs" />
    <Compile Include="Xml\TlsConfiguration.cs" />
  </ItemGroup>
  <ItemGroup>
    <None Include="app.config">
      <SubType>Designer</SubType>
    </None>
    <None Include="Resources\Schemas\ebbp-signals-2.0.xsd">
      <SubType>Designer</SubType>
    </None>
    <None Include="Resources\Schemas\ebms-delivery.xsd">
      <SubType>Designer</SubType>
    </None>
    <None Include="Resources\Schemas\ebms-header-3_0-200704_refactored.xsd">
      <SubType>Designer</SubType>
    </None>
    <None Include="Resources\Schemas\ebms-multihop-1_0-200902_refactored.xsd">
      <SubType>Designer</SubType>
    </None>
    <None Include="Resources\Schemas\PMode.xsd">
      <SubType>Designer</SubType>
    </None>
    <None Include="Resources\Schemas\Soap11.xsd">
      <SubType>Designer</SubType>
    </None>
    <None Include="Resources\Schemas\Soap12.xsd">
      <SubType>Designer</SubType>
    </None>
    <None Include="Resources\Schemas\submitmessage-schema.xsd">
      <SubType>Designer</SubType>
    </None>
    <None Include="Resources\Schemas\update-schemas.ps1" />
    <None Include="Resources\Schemas\ws-addr.xsd">
      <SubType>Designer</SubType>
    </None>
    <None Include="Resources\Schemas\xlink.xsd">
      <SubType>Designer</SubType>
    </None>
    <None Include="Resources\Schemas\xmldsig-core-schema.xsd">
      <SubType>Designer</SubType>
    </None>
  </ItemGroup>
  <ItemGroup>
    <Content Include="Resources\Schemas\update-schemas.options.xml" />
  </ItemGroup>
  <ItemGroup>
    <EmbeddedResource Include="Properties\Resources.resx">
      <Generator>PublicResXFileCodeGenerator</Generator>
      <LastGenOutput>Resources.Designer.cs</LastGenOutput>
      <SubType>Designer</SubType>
    </EmbeddedResource>
    <EmbeddedResource Include="Resources\Schemas.resx">
      <Generator>ResXFileCodeGenerator</Generator>
      <LastGenOutput>Schemas.Designer.cs</LastGenOutput>
    </EmbeddedResource>
  </ItemGroup>
  <ItemGroup>
    <Folder Include="Builders\Internal\" />
  </ItemGroup>
  <Import Project="$(MSBuildToolsPath)\Microsoft.CSharp.targets" />
</Project><|MERGE_RESOLUTION|>--- conflicted
+++ resolved
@@ -133,6 +133,7 @@
     <Compile Include="Builders\Security\DecryptionStrategyBuilder.cs" />
     <Compile Include="Entities\Journal.cs" />
     <Compile Include="Entities\RetryReliability.cs" />
+    <Compile Include="Mappings\Submit\SubmitSenderResolver.cs" />
     <Compile Include="Maybe.cs" />
     <Compile Include="Migrations\20180302141116_RemoveOutMessagesConstraint.cs" />
     <Compile Include="Migrations\20180302141116_RemoveOutMessagesConstraint.designer.cs">
@@ -234,13 +235,7 @@
     <Compile Include="Mappings\Submit\SubmitConversationIdResolver.cs" />
     <Compile Include="Mappings\Submit\SubmitMessagePropertiesResolver.cs" />
     <Compile Include="Mappings\Submit\SubmitMpcResolver.cs" />
-<<<<<<< HEAD
-    <Compile Include="Mappings\Submit\SubmitSenderResolver.cs" />
-    <Compile Include="Mappings\Submit\SubmitMessageAgreementMapper.cs" />
-=======
-    <Compile Include="Mappings\Submit\SubmitSenderPartyResolver.cs" />
     <Compile Include="Mappings\Submit\SubmitMessageAgreementResolver.cs" />
->>>>>>> 8698ff8d
     <Compile Include="Mappings\Submit\SubmitPayloadInfoResolver.cs" />
     <Compile Include="Mappings\Submit\SubmitReceiverResolver.cs" />
     <Compile Include="Mappings\Submit\SubmitServiceResolver.cs" />
