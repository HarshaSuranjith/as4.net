--- conflicted
+++ resolved
@@ -141,14 +141,11 @@
     <Compile Include="Migrations\20180511112132_AddRetryReliabilityTable.Designer.cs">
       <DependentUpon>20180511112132_AddRetryReliabilityTable.cs</DependentUpon>
     </Compile>
-<<<<<<< HEAD
     <Compile Include="Migrations\20180618120333_AddJournalTable.cs" />
     <Compile Include="Migrations\20180618120333_AddJournalTable.designer.cs">
       <DependentUpon>20180618120333_AddJournalTable.cs</DependentUpon>
     </Compile>
-=======
     <Compile Include="Model\Core\Schema.cs" />
->>>>>>> c13b519e
     <Compile Include="Model\PMode\SafeIntJsonConverter.cs" />
     <Compile Include="Resources\XsdSchemaDefinitions.cs" />
     <Compile Include="Security\Signing\CalculateSignatureConfig.cs" />
