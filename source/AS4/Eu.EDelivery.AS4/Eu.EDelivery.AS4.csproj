﻿<?xml version="1.0" encoding="utf-8"?>
<Project ToolsVersion="14.0" DefaultTargets="Build" xmlns="http://schemas.microsoft.com/developer/msbuild/2003">
  <Import Project="..\..\packages\SQLite.3.13.0\build\net45\SQLite.props" Condition="Exists('..\..\packages\SQLite.3.13.0\build\net45\SQLite.props')" />
  <Import Project="$(MSBuildExtensionsPath)\$(MSBuildToolsVersion)\Microsoft.Common.props" Condition="Exists('$(MSBuildExtensionsPath)\$(MSBuildToolsVersion)\Microsoft.Common.props')" />
  <PropertyGroup>
    <Configuration Condition=" '$(Configuration)' == '' ">Debug</Configuration>
    <Platform Condition=" '$(Platform)' == '' ">AnyCPU</Platform>
    <ProjectGuid>{8B0BA38F-C3F7-46C1-9E68-A7291C7B16B1}</ProjectGuid>
    <OutputType>Library</OutputType>
    <AppDesignerFolder>Properties</AppDesignerFolder>
    <RootNamespace>Eu.EDelivery.AS4</RootNamespace>
    <AssemblyName>Eu.EDelivery.AS4</AssemblyName>
    <TargetFrameworkVersion>v4.6.2</TargetFrameworkVersion>
    <FileAlignment>512</FileAlignment>
    <NuGetPackageImportStamp>
    </NuGetPackageImportStamp>
    <AutoGenerateBindingRedirects>true</AutoGenerateBindingRedirects>
    <GenerateBindingRedirectsOutputType>true</GenerateBindingRedirectsOutputType>
    <RestoreProjectStyle>PackageReference</RestoreProjectStyle>
    <TargetFrameworkProfile />
  </PropertyGroup>
  <PropertyGroup Condition=" '$(Configuration)|$(Platform)' == 'Debug|AnyCPU' ">
    <DebugSymbols>true</DebugSymbols>
    <DebugType>full</DebugType>
    <Optimize>false</Optimize>
    <OutputPath>..\..\..\output\</OutputPath>
    <DefineConstants>TRACE;DEBUG</DefineConstants>
    <ErrorReport>prompt</ErrorReport>
    <WarningLevel>4</WarningLevel>
    <RunCodeAnalysis>false</RunCodeAnalysis>
    <PlatformTarget>x86</PlatformTarget>
  </PropertyGroup>
  <PropertyGroup Condition=" '$(Configuration)|$(Platform)' == 'Release|AnyCPU' ">
    <DebugType>pdbonly</DebugType>
    <Optimize>true</Optimize>
    <OutputPath>..\..\..\output\</OutputPath>
    <DefineConstants>TRACE</DefineConstants>
    <ErrorReport>prompt</ErrorReport>
    <WarningLevel>4</WarningLevel>
    <RunCodeAnalysis>false</RunCodeAnalysis>
  </PropertyGroup>
  <ItemGroup>
    <Reference Include="Microsoft.CSharp" />
    <Reference Include="System" />
    <Reference Include="System.ComponentModel.DataAnnotations" />
    <Reference Include="System.Configuration" />
    <Reference Include="System.Core" />
    <Reference Include="System.Numerics" />
    <Reference Include="System.Runtime.Caching" />
    <Reference Include="System.Security" />
    <Reference Include="System.Web" />
    <Reference Include="System.Web.Extensions" />
    <Reference Include="System.Data.DataSetExtensions" />
    <Reference Include="System.Data" />
    <Reference Include="System.Xml" />
    <Reference Include="netstandard, Version=2.0.0.0, Culture=neutral, PublicKeyToken=cc7b13ffcd2ddd51" />
  </ItemGroup>
  <ItemGroup>
    <PackageReference Include="AutoMapper">
      <Version>5.0.2</Version>
    </PackageReference>
    <PackageReference Include="FluentValidation">
      <Version>6.2.1</Version>
    </PackageReference>
    <PackageReference Include="Microsoft.EntityFrameworkCore.InMemory">
      <Version>2.0.1</Version>
    </PackageReference>
    <PackageReference Include="Microsoft.EntityFrameworkCore.Relational">
      <Version>2.0.1</Version>
    </PackageReference>
    <PackageReference Include="Microsoft.EntityFrameworkCore.Sqlite">
      <Version>2.0.1</Version>
    </PackageReference>
    <PackageReference Include="Microsoft.EntityFrameworkCore.SqlServer">
      <Version>2.0.1</Version>
    </PackageReference>
    <PackageReference Include="Microsoft.EntityFrameworkCore.Tools">
      <Version>2.0.1</Version>
    </PackageReference>
    <PackageReference Include="MimeKit">
      <Version>1.22.0</Version>
    </PackageReference>
    <PackageReference Include="NETStandard.Library">
      <Version>2.0.1</Version>
    </PackageReference>
    <PackageReference Include="Newtonsoft.Json">
      <Version>10.0.3</Version>
    </PackageReference>
    <PackageReference Include="System.Net.Http">
      <Version>4.3.3</Version>
    </PackageReference>
    <PackageReference Include="System.Reactive">
      <Version>3.1.1</Version>
    </PackageReference>
    <PackageReference Include="NLog">
      <Version>4.3.5</Version>
    </PackageReference>
    <PackageReference Include="Polly">
      <Version>5.8.0</Version>
    </PackageReference>
    <PackageReference Include="System.Linq.Dynamic.Core">
      <Version>1.0.7.11</Version>
    </PackageReference>
    <PackageReference Include="System.ValueTuple">
      <Version>4.4.0</Version>
    </PackageReference>
    <PackageReference Include="Microsoft.EntityFrameworkCore">
      <Version>2.0.1</Version>
    </PackageReference>
    <PackageReference Include="Microsoft.EntityFrameworkCore.Relational">
      <Version>2.0.1</Version>
    </PackageReference>
    <PackageReference Include="Microsoft.EntityFrameworkCore.Sqlite">
      <Version>2.0.1</Version>
    </PackageReference>
    <PackageReference Include="Microsoft.EntityFrameworkCore.SqlServer">
      <Version>2.0.1</Version>
    </PackageReference>
    <PackageReference Include="System.Buffers">
      <Version>4.4.0</Version>
    </PackageReference>
  </ItemGroup>
  <ItemGroup>
    <Compile Include="Agents\Agent.cs" />
    <Compile Include="Agents\AgentConfig.cs" />
    <Compile Include="Agents\CleanUpAgent.cs" />
    <Compile Include="Agents\RetryAgent.cs" />
    <Compile Include="Builders\Core\ErrorBuilder.cs" />
    <Compile Include="Builders\Core\NonRepudiationInformationBuilder.cs" />
    <Compile Include="Builders\Entities\InMessageBuilder.cs" />
    <Compile Include="Builders\Entities\OutMessageBuilder.cs" />
    <Compile Include="Builders\GenericTypeBuilder.cs" />
    <Compile Include="Builders\Security\DecryptionStrategyBuilder.cs" />
    <Compile Include="Entities\Journal.cs" />
    <Compile Include="Entities\RetryReliability.cs" />
    <Compile Include="Migrations\20180302141116_RemoveOutMessagesConstraint.cs" />
    <Compile Include="Migrations\20180302141116_RemoveOutMessagesConstraint.designer.cs">
      <DependentUpon>20180302141116_RemoveOutMessagesConstraint.cs</DependentUpon>
    </Compile>
    <Compile Include="Migrations\20180511112132_AddRetryReliabilityTable.cs" />
    <Compile Include="Migrations\20180511112132_AddRetryReliabilityTable.Designer.cs">
      <DependentUpon>20180511112132_AddRetryReliabilityTable.cs</DependentUpon>
    </Compile>
    <Compile Include="Migrations\20180618120333_AddJournalTable.cs" />
    <Compile Include="Migrations\20180618120333_AddJournalTable.designer.cs">
      <DependentUpon>20180618120333_AddJournalTable.cs</DependentUpon>
    </Compile>
    <Compile Include="Model\Core\Schema.cs" />
<<<<<<< HEAD
    <Compile Include="Model\PMode\CollaborationInfo.cs" />
=======
    <Compile Include="Model\PMode\MessageProperty.cs" />
>>>>>>> b380e481
    <Compile Include="Model\PMode\SafeIntJsonConverter.cs" />
    <Compile Include="Resources\XsdSchemaDefinitions.cs" />
    <Compile Include="Security\Signing\CalculateSignatureConfig.cs" />
    <Compile Include="Security\Strategies\SignStrategy.cs" />
    <Compile Include="Security\Strategies\CryptoStrategy.cs" />
    <Compile Include="Security\Strategies\DecryptionStrategy.cs" />
    <Compile Include="Security\Strategies\SignatureStrategy.cs" />
    <Compile Include="Security\Strategies\SignatureVerificationStrategy.cs" />
    <Compile Include="Serialization\SoapEnvelopeBuilder.cs" />
    <Compile Include="Common\TraceLogger.cs" />
    <Compile Include="Common\TraceLoggerProvider.cs" />
    <Compile Include="Entities\SmpConfiguration.cs" />
    <Compile Include="Exceptions\ErrorResult.cs" />
    <Compile Include="Exceptions\Handlers\ExceptionHandlerRegistry.cs" />
    <Compile Include="Exceptions\Handlers\InboundExceptionHandler.cs" />
    <Compile Include="Exceptions\Handlers\LogExceptionHandler.cs" />
    <Compile Include="Exceptions\Handlers\MinderExceptionHandler.cs" />
    <Compile Include="Exceptions\Handlers\NotifyExceptionHandler.cs" />
    <Compile Include="Exceptions\Handlers\OutboundExceptionHandler.cs" />
    <Compile Include="Exceptions\Handlers\PullSendAgentExceptionHandler.cs" />
    <Compile Include="Exceptions\Handlers\SafeExceptionHandler.cs" />
    <Compile Include="Exceptions\IAgentExceptionHandler.cs" />
    <Compile Include="Exceptions\InvalidMessageException.cs" />
    <Compile Include="Factories\PayloadFileNameFactory.cs" />
    <Compile Include="Mappings\Core\RoutingInputUserMessageMap.cs" />
    <Compile Include="Migrations\20170919142609_InitialMigration.cs" />
    <Compile Include="Migrations\20170919142609_InitialMigration.designer.cs">
      <DependentUpon>20170919142609_InitialMigration.cs</DependentUpon>
    </Compile>
    <Compile Include="Migrations\20171025092954_OptimizeColumnSizes.cs" />
    <Compile Include="Migrations\20171025092954_OptimizeColumnSizes.Designer.cs">
      <DependentUpon>20171025092954_OptimizeColumnSizes.cs</DependentUpon>
    </Compile>
    <Compile Include="Migrations\20180130091857_AddSmpConfigurationTable.cs" />
    <Compile Include="Migrations\20180130091857_AddSmpConfigurationTable.designer.cs">
      <DependentUpon>20180130091857_AddSmpConfigurationTable.cs</DependentUpon>
    </Compile>
    <Compile Include="Migrations\DatastoreContextModelSnapshot.cs" />
    <Compile Include="Model\PMode\CertificateFindCriteria.cs" />
    <Compile Include="Model\PMode\InvalidPModeException.cs" />
    <Compile Include="Extensions\StringExtensions.cs" />
    <Compile Include="Extensions\XmlAttributeExtensions.cs" />
    <Compile Include="Factories\UserMessageFactory.cs" />
    <Compile Include="Http\ReliableHttpClient.cs" />
    <Compile Include="InfoAttribute.cs" />
    <Compile Include="Mappings\PMode\IPModeResolver.cs" />
    <Compile Include="Mappings\PMode\PModeActionResolver.cs" />
    <Compile Include="Mappings\PMode\PModeAgreementRefResolver.cs" />
    <Compile Include="Mappings\PMode\PModeReceiverResolver.cs" />
    <Compile Include="Mappings\PMode\PModeSenderResolver.cs" />
    <Compile Include="Mappings\PMode\PModeServiceResolver.cs" />
    <Compile Include="Model\Core\PullRequestError.cs" />
    <Compile Include="Model\Deliver\DeliverMessageEnvelope.cs" />
    <Compile Include="Model\Notify\NotifyMessageEnvelope.cs" />
    <Compile Include="Model\PMode\MessageHandlingConverter.cs" />
    <Compile Include="NotConfigurableAttribute.cs" />
    <Compile Include="Receivers\ExponentialIntervalReceiver.cs" />
    <Compile Include="Receivers\IntervalRequest.cs" />
    <Compile Include="Repositories\AS4MessageBodyFileStore.cs" />
    <Compile Include="Repositories\AS4MessageStoreProvider.cs" />
    <Compile Include="Services\DynamicDiscovery\ESensDynamicDiscoveryProfile.cs" />
    <Compile Include="Services\DynamicDiscovery\IDynamicDiscoveryProfile.cs" />
    <Compile Include="Services\DynamicDiscovery\LocalDynamicDiscoveryProfile.cs" />
    <Compile Include="Services\PullRequestAuthorization\FilePullAuthorizationMapProvider.cs" />
    <Compile Include="Services\PullRequestAuthorization\IPullAuthorizationMapProvider.cs" />
    <Compile Include="Services\PullRequestAuthorization\IPullAuthorizationMapService.cs" />
    <Compile Include="Services\PullRequestAuthorization\PullAuthorizationMapService.cs" />
    <Compile Include="Repositories\IAS4MessageBodyStore.cs" />
    <Compile Include="Repositories\IDatastoreRepository.cs" />
    <Compile Include="Security\Builders\EncryptedDataBuilder.cs" />
    <Compile Include="Builders\Security\EncryptionStrategyBuilder.cs" />
    <Compile Include="Common\IRegistry.cs" />
    <Compile Include="Constants.cs" />
    <Compile Include="Common\DatastoreContext.cs" />
    <Compile Include="Entities\ExceptionEntity.cs" />
    <Compile Include="Entities\ReceptionAwareness.cs" />
    <Compile Include="Mappings\Submit\ISubmitMapper.cs" />
    <Compile Include="Mappings\Submit\ISubmitResolver.cs" />
    <Compile Include="Mappings\Submit\SubmitActionResolver.cs" />
    <Compile Include="Mappings\Submit\SubmitConversationIdResolver.cs" />
    <Compile Include="Mappings\Submit\SubmitMessagePropertiesResolver.cs" />
    <Compile Include="Mappings\Submit\SubmitMpcResolver.cs" />
    <Compile Include="Mappings\Submit\SubmitSenderPartyResolver.cs" />
    <Compile Include="Mappings\Submit\SubmitMessageAgreementMapper.cs" />
    <Compile Include="Mappings\Submit\SubmitPayloadInfoResolver.cs" />
    <Compile Include="Mappings\Submit\SubmitReceiverResolver.cs" />
    <Compile Include="Mappings\Submit\SubmitServiceResolver.cs" />
    <Compile Include="Model\Core\AgreementReference.cs" />
    <Compile Include="Model\Core\MessageProperty.cs" />
    <Compile Include="Model\Core\Service.cs" />
    <Compile Include="Model\Internal\ReceivedEntityMessage.cs" />
    <Compile Include="Model\Internal\ReceivedMessageEntityMessage.cs" />
    <Compile Include="Model\PMode\ConfiguredPMode.cs" />
    <Compile Include="Model\PMode\IPMode.cs" />
    <Compile Include="Security\Algorithms\RsaPkCs1Sha384SignatureAlgorithm.cs" />
    <Compile Include="Security\Algorithms\RsaPkCs1Sha512SignatureAlgorithm.cs" />
    <Compile Include="Security\Encryption\AS4EncryptedKey.cs" />
    <Compile Include="Security\Encryption\DataEncryptionConfiguration.cs" />
    <Compile Include="Security\Encryption\KeyEncryptionConfiguration.cs" />
    <Compile Include="Security\Factories\EncodingFactory.cs" />
    <Compile Include="Security\References\ReferenceSecurityTokenReference.cs" />
    <Compile Include="Security\Repositories\KeyInfoRepository.cs" />
    <Compile Include="Security\Repositories\SignedXmlRepository.cs" />
    <Compile Include="Security\Serializers\EncryptedDataSerializer.cs" />
    <Compile Include="Security\Signing\VerifySignatureConfig.cs" />
    <Compile Include="Security\Algorithms\AesGcmAlgorithm.cs" />
    <Compile Include="Security\Strategies\EncryptionStrategy.cs" />
    <Compile Include="Entities\Entity.cs" />
    <Compile Include="Entities\Enums.cs" />
    <Compile Include="Entities\InException.cs" />
    <Compile Include="Entities\InMessage.cs" />
    <Compile Include="Entities\MessageEntity.cs" />
    <Compile Include="Entities\OutException.cs" />
    <Compile Include="Entities\OutMessage.cs" />
    <Compile Include="Exceptions\ErrorCode.cs" />
    <Compile Include="Exceptions\ErrorAlias.cs" />
    <Compile Include="Extensions\DictionaryExtensions.cs" />
    <Compile Include="Mappings\Deliver\DeliverMessageMap.cs" />
    <Compile Include="Mappings\Entities\MessageMap.cs" />
    <Compile Include="Mappings\Core\NonRepudiationInformationMap.cs" />
    <Compile Include="Mappings\Notify\ErrorToNotifyMap.cs" />
    <Compile Include="Mappings\Notify\ReceiptToNotifyMap.cs" />
    <Compile Include="Mappings\Core\ReceiptMap.cs" />
    <Compile Include="Mappings\Common\AgreementReferenceMap.cs" />
    <Compile Include="Mappings\Common\CollaborationInfoMap.cs" />
    <Compile Include="Mappings\Common\MessagePropertyMap.cs" />
    <Compile Include="Mappings\Common\PartyIdMap.cs" />
    <Compile Include="Mappings\Common\PartyMap.cs" />
    <Compile Include="Mappings\Common\PayloadMap.cs" />
    <Compile Include="Mappings\Common\SchemaMap.cs" />
    <Compile Include="Mappings\Common\ServiceMap.cs" />
    <Compile Include="Mappings\Submit\SubmitMessageMap.cs" />
    <Compile Include="Model\Deliver\DeliverMessage.cs" />
    <Compile Include="Model\Internal\MessagingContext.cs" />
    <Compile Include="Model\Notify\NotifyMessage.cs" />
    <Compile Include="Repositories\CertificateRepository.cs" />
    <Compile Include="Repositories\DatastoreRepository.cs" />
    <Compile Include="Repositories\MimeTypeRepository.cs" />
    <Compile Include="Model\Core\PartyId.cs" />
    <Compile Include="Model\PMode\MessageExchangePattern.cs" />
    <Compile Include="Model\PMode\MessageExchangePatternBinding.cs" />
    <Compile Include="Model\PMode\MessagePackaging.cs" />
    <Compile Include="Model\PMode\Method.cs" />
    <Compile Include="Model\PMode\ReceivingProcessingMode.cs" />
    <Compile Include="Model\Core\SecurityHeader.cs" />
    <Compile Include="Model\Common\Agreement.cs" />
    <Compile Include="Model\Common\CollaborationInfo.cs" />
    <Compile Include="Model\Common\MessageInfo.cs" />
    <Compile Include="Model\Common\MessageProperty.cs" />
    <Compile Include="Model\Common\Party.cs" />
    <Compile Include="Model\Common\PartyId.cs" />
    <Compile Include="Model\Common\PartyInfo.cs" />
    <Compile Include="Model\Common\Payload.cs" />
    <Compile Include="Model\Common\PayloadProperty.cs" />
    <Compile Include="Model\Common\Schema.cs" />
    <Compile Include="Model\Common\Service.cs" />
    <Compile Include="Model\Submit\SubmitMessage.cs" />
    <Compile Include="Model\Internal\ReceivedMessage.cs" />
    <Compile Include="Security\Transforms\AesGcmDecryptTransform.cs" />
    <Compile Include="Security\Transforms\AesGcmEncryptTransform.cs" />
    <Compile Include="Security\Transforms\AttachmentCiphertextTransform.cs" />
    <Compile Include="Serialization\SerializerProvider.cs" />
    <Compile Include="Security\Algorithms\SignatureAlgorithmProvider.cs" />
    <Compile Include="Security\Transforms\AttachmentSignatureTransform.cs" />
    <Compile Include="Security\References\IssuerSecurityTokenReference.cs" />
    <Compile Include="Security\References\KeyIdentifierSecurityTokenReference.cs" />
    <Compile Include="Services\IInMessageService.cs" />
    <Compile Include="Services\InMessageService.cs" />
    <Compile Include="Services\IReceptionAwarenessService.cs" />
    <Compile Include="Services\OutExceptionService.cs" />
    <Compile Include="Services\OutMessageService.cs" />
    <Compile Include="Services\PullRequestAuthorization\PullRequestAuthorizationEntry.cs" />
    <Compile Include="Services\ReceptionAwarenessService.cs" />
    <Compile Include="Services\MarkForRetryService.cs" />
    <Compile Include="Strategies\Database\IAS4DbCommand.cs" />
    <Compile Include="Strategies\Database\InMemoryDbCommand.cs" />
    <Compile Include="Strategies\Database\SqliteDbCommand.cs" />
    <Compile Include="Strategies\Database\SqlServerDbCommand.cs" />
    <Compile Include="Strategies\Database\DatastoreTable.cs" />
    <Compile Include="Strategies\Retriever\TempFilePayloadRetriever.cs" />
    <Compile Include="Strategies\Sender\SendStatus.cs" />
    <Compile Include="Strategies\Sender\FileSender.cs" />
    <Compile Include="Strategies\Sender\HttpSender.cs" />
    <Compile Include="Strategies\Sender\ReliableSender.cs" />
    <Compile Include="Streaming\NonCloseableStream.cs" />
    <Compile Include="Security\References\SecurityTokenReferenceProvider.cs" />
    <Compile Include="Security\References\X509ReferenceType.cs" />
    <Compile Include="Security\Algorithms\RsaPkCs1Sha256SignatureAlgorithm.cs" />
    <Compile Include="Security\References\SecurityTokenReference.cs" />
    <Compile Include="Security\Algorithms\SignatureAlgorithm.cs" />
    <Compile Include="Security\Signing\SigningId.cs" />
    <Compile Include="Security\References\BinarySecurityTokenReference.cs" />
    <Compile Include="Steps\StepBuilder.cs" />
    <Compile Include="Strategies\Retriever\FtpPayloadRetriever.cs" />
    <Compile Include="Strategies\Sender\IDeliverSender.cs" />
    <Compile Include="Strategies\Sender\INotifySender.cs" />
    <Compile Include="Strategies\Sender\DeliverSenderProvider.cs" />
    <Compile Include="Strategies\Sender\NotifySenderProvider.cs" />
    <Compile Include="Strategies\Uploader\AttachmentUploaderProvider.cs" />
    <Compile Include="Strategies\Uploader\EmailAttachmentUploader.cs" />
    <Compile Include="Strategies\Uploader\FileAttachmentUploader.cs" />
    <Compile Include="Strategies\Uploader\PayloadServiceAttachmentUploader.cs" />
    <Compile Include="Strategies\Uploader\IAttachmentUploader.cs" />
    <Compile Include="Strategies\Retriever\PayloadRetrieverProvider.cs" />
    <Compile Include="Strategies\Uploader\UploadResult.cs" />
    <Compile Include="Streaming\StreamExtensions.cs" />
    <Compile Include="Streaming\StreamUtilities.cs" />
    <Compile Include="Transformers\ITransformer.cs" />
    <Compile Include="Common\Config.cs" />
    <Compile Include="Agents\IAgent.cs" />
    <Compile Include="Common\IConfig.cs" />
    <Compile Include="Mappings\Core\AgreementRefMap.cs" />
    <Compile Include="Mappings\Core\CollaborationInfoMap.cs" />
    <Compile Include="Mappings\Core\ErrorMap.cs" />
    <Compile Include="Mappings\Core\MessagePropertyMap.cs" />
    <Compile Include="Model\Internal\Setting.cs" />
    <Compile Include="Properties\Resources.Designer.cs">
      <AutoGen>True</AutoGen>
      <DesignTime>True</DesignTime>
      <DependentUpon>Resources.resx</DependentUpon>
    </Compile>
    <Compile Include="Receivers\PollingTemplate.cs" />
    <Compile Include="Common\Registry.cs" />
    <Compile Include="Serialization\ISerializer.cs" />
    <Compile Include="Serialization\MimeMessageSerializer.cs" />
    <Compile Include="Serialization\SoapEnvelopeSerializer.cs" />
    <Compile Include="Singletons\AS4Mapper.cs" />
    <Compile Include="Mappings\Core\MessageInfoMap.cs" />
    <Compile Include="Mappings\Core\PartyIdMap.cs" />
    <Compile Include="Mappings\Core\PartyInfoMap.cs" />
    <Compile Include="Mappings\Core\PayloadMap.cs" />
    <Compile Include="Mappings\Core\PullRequestMap.cs" />
    <Compile Include="Mappings\Core\ServiceMap.cs" />
    <Compile Include="Mappings\Core\SignalMessageMap.cs" />
    <Compile Include="Mappings\Core\UserMessageMap.cs" />
    <Compile Include="Model\Core\AS4Message.cs" />
    <Compile Include="Model\Core\Attachment.cs" />
    <Compile Include="Model\Core\CollaborationInfo.cs" />
    <Compile Include="Model\Core\Error.cs" />
    <Compile Include="Model\Core\MessageUnit.cs" />
    <Compile Include="Model\Core\Party.cs" />
    <Compile Include="Model\Core\PartInfo.cs" />
    <Compile Include="Model\PMode\SendingProcessingMode.cs" />
    <Compile Include="Model\Core\PullRequest.cs" />
    <Compile Include="Model\Core\Receipt.cs" />
    <Compile Include="Model\Core\SignalMessage.cs" />
    <Compile Include="Model\Core\UserMessage.cs" />
    <Compile Include="Properties\AssemblyInfo.cs" />
    <Compile Include="Receivers\IReceiver.cs" />
    <Compile Include="Resources\Schemas.Designer.cs">
      <DependentUpon>Schemas.resx</DependentUpon>
      <AutoGen>True</AutoGen>
      <DesignTime>True</DesignTime>
    </Compile>
    <Compile Include="Security\Impersonation.cs" />
    <Compile Include="Serialization\AS4XmlSerializer.cs" />
    <Compile Include="Steps\CompositeStep.cs" />
    <Compile Include="Steps\ConditionalStep.cs" />
    <Compile Include="Steps\IStep.cs" />
    <Compile Include="Steps\StepResult.cs" />
    <Compile Include="Strategies\Retriever\FilePayloadRetriever.cs" />
    <Compile Include="Strategies\Retriever\IPayloadRetriever.cs" />
    <Compile Include="Strategies\Retriever\HttpPayloadRetriever.cs" />
    <Compile Include="Transformers\TransformerBuilder.cs" />
    <Compile Include="Utilities\ContentTypeSupporter.cs" />
    <Compile Include="Factories\IdentifierFactory.cs" />
    <Compile Include="Utilities\FilenameUtils.cs" />
    <Compile Include="Streaming\VirtualStream.cs" />
    <Compile Include="Utilities\FileUtils.cs" />
    <Compile Include="Validators\DeliverMessageValidator.cs" />
    <Compile Include="Validators\ParameterValidator.cs" />
    <Compile Include="Validators\ReceivingProcessingModeValidator.cs" />
    <Compile Include="Validators\SendingProcessingModeValidator.cs" />
    <Compile Include="Validators\SubmitMessageValidator.cs" />
    <Compile Include="Validators\ValidationResultExtension.cs" />
    <Compile Include="Watchers\PModeWatcher.cs" />
    <Compile Include="Xml\Generated.cs" />
    <Compile Include="Xml\MessagePartNRInformation.cs" />
    <Compile Include="Xml\Property.cs" />
    <Compile Include="Xml\Receipt.cs" />
    <Compile Include="Xml\TlsConfiguration.cs" />
  </ItemGroup>
  <ItemGroup>
    <None Include="app.config">
      <SubType>Designer</SubType>
    </None>
    <None Include="Resources\Schemas\ebbp-signals-2.0.xsd">
      <SubType>Designer</SubType>
    </None>
    <None Include="Resources\Schemas\ebms-delivery.xsd">
      <SubType>Designer</SubType>
    </None>
    <None Include="Resources\Schemas\ebms-header-3_0-200704_refactored.xsd">
      <SubType>Designer</SubType>
    </None>
    <None Include="Resources\Schemas\ebms-multihop-1_0-200902_refactored.xsd">
      <SubType>Designer</SubType>
    </None>
    <None Include="Resources\Schemas\PMode.xsd">
      <SubType>Designer</SubType>
    </None>
    <None Include="Resources\Schemas\Soap11.xsd">
      <SubType>Designer</SubType>
    </None>
    <None Include="Resources\Schemas\Soap12.xsd">
      <SubType>Designer</SubType>
    </None>
    <None Include="Resources\Schemas\submitmessage-schema.xsd">
      <SubType>Designer</SubType>
    </None>
    <None Include="Resources\Schemas\update-schemas.ps1" />
    <None Include="Resources\Schemas\ws-addr.xsd">
      <SubType>Designer</SubType>
    </None>
    <None Include="Resources\Schemas\xlink.xsd">
      <SubType>Designer</SubType>
    </None>
    <None Include="Resources\Schemas\xmldsig-core-schema.xsd">
      <SubType>Designer</SubType>
    </None>
  </ItemGroup>
  <ItemGroup>
    <Content Include="Resources\Schemas\update-schemas.options.xml" />
  </ItemGroup>
  <ItemGroup>
    <EmbeddedResource Include="Properties\Resources.resx">
      <Generator>PublicResXFileCodeGenerator</Generator>
      <LastGenOutput>Resources.Designer.cs</LastGenOutput>
      <SubType>Designer</SubType>
    </EmbeddedResource>
    <EmbeddedResource Include="Resources\Schemas.resx">
      <Generator>ResXFileCodeGenerator</Generator>
      <LastGenOutput>Schemas.Designer.cs</LastGenOutput>
    </EmbeddedResource>
  </ItemGroup>
  <ItemGroup>
    <Folder Include="Builders\Internal\" />
  </ItemGroup>
  <Import Project="$(MSBuildToolsPath)\Microsoft.CSharp.targets" />
</Project><|MERGE_RESOLUTION|>--- conflicted
+++ resolved
@@ -146,11 +146,8 @@
       <DependentUpon>20180618120333_AddJournalTable.cs</DependentUpon>
     </Compile>
     <Compile Include="Model\Core\Schema.cs" />
-<<<<<<< HEAD
+    <Compile Include="Model\PMode\MessageProperty.cs" />
     <Compile Include="Model\PMode\CollaborationInfo.cs" />
-=======
-    <Compile Include="Model\PMode\MessageProperty.cs" />
->>>>>>> b380e481
     <Compile Include="Model\PMode\SafeIntJsonConverter.cs" />
     <Compile Include="Resources\XsdSchemaDefinitions.cs" />
     <Compile Include="Security\Signing\CalculateSignatureConfig.cs" />
