--- conflicted
+++ resolved
@@ -29,10 +29,6 @@
     /// </summary>
     public class SoapEnvelopeSerializer : ISerializer
     {
-<<<<<<< HEAD
-=======
-
->>>>>>> 11cf3a6b
         private readonly ILogger _logger;
 
         /// <summary>
@@ -56,7 +52,6 @@
             Xml.Messaging messagingHeader = CreateMessagingHeader(message);
 
             var builder = new SoapEnvelopeBuilder();
-<<<<<<< HEAD
 
             builder.BreakDown();
 
@@ -65,28 +60,12 @@
             {
                 builder.SetSecurityHeader(securityHeader);
             }
-           
+
             SetMultiHopHeaders(builder, message);
 
             builder.SetMessagingHeader(messagingHeader);
             builder.SetMessagingBody(message.SigningId.BodySecurityId);
 
-=======
-
-            builder.BreakDown();
-
-            var securityHeader = GetSecurityHeader(message);
-            if (securityHeader != null)
-            {
-                builder.SetSecurityHeader(securityHeader);
-            }
-
-            SetMultiHopHeaders(builder, message);
-
-            builder.SetMessagingHeader(messagingHeader);
-            builder.SetMessagingBody(message.SigningId.BodySecurityId);
-
->>>>>>> 11cf3a6b
             WriteSoapEnvelopeTo(builder.Build(), stream);
         }
 
