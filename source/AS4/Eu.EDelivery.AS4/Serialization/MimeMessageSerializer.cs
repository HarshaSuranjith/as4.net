--- conflicted
+++ resolved
@@ -293,14 +293,7 @@
             PartInfo partInfo = message.PrimaryUserMessage?.PayloadInfo
                             .FirstOrDefault(i => i.Href?.Contains(attachment.Id) == true);
 
-<<<<<<< HEAD
             return (partInfo != null, partInfo);
-=======
-            if (partInfo != null)
-            {
-                attachment.Properties = partInfo.Properties;
-            }
->>>>>>> 7554563e
         }
     }
 }