﻿using System;
using System.ComponentModel;
using System.Linq;
using System.Threading.Tasks;
<<<<<<< HEAD
=======
using Eu.EDelivery.AS4.Common;
using Eu.EDelivery.AS4.Exceptions;
using Eu.EDelivery.AS4.Mappings.Core;
>>>>>>> 92dcfbec
using Eu.EDelivery.AS4.Model.Core;
using Eu.EDelivery.AS4.Model.Internal;
using Eu.EDelivery.AS4.Model.PMode;
using Eu.EDelivery.AS4.Singletons;
using Eu.EDelivery.AS4.Xml;
using NLog;
using NonRepudiationInformation = Eu.EDelivery.AS4.Model.Core.NonRepudiationInformation;
using Receipt = Eu.EDelivery.AS4.Model.Core.Receipt;
using UserMessage = Eu.EDelivery.AS4.Model.Core.UserMessage;

namespace Eu.EDelivery.AS4.Steps.Receive
{
    /// <summary>
    /// Describes how the AS4 Receipt must be created
    /// </summary>
    [Info("Create a Receipt message")]
    [Description("Create an AS4 Receipt message to inform the sender that the received AS4 Message has been processed correctly")]
    public class CreateAS4ReceiptStep : IStep
    {
        private static readonly ILogger Logger = LogManager.GetCurrentClassLogger();

        /// <summary>
        /// It is only executed when the external message (received) is an AS4 UserMessage
        /// </summary>
        /// <param name="messagingContext"></param>
        public async Task<StepResult> ExecuteAsync(MessagingContext messagingContext)
        {
            if (messagingContext == null)
            {
                throw new ArgumentNullException(nameof(messagingContext));
            }

            AS4Message receivedAS4Message = messagingContext.AS4Message;
            if (receivedAS4Message == null)
            {
                throw new InvalidOperationException(
                    $"{nameof(CreateAS4ReceiptStep)} requires an AS4Message to create a Receipt but no AS4Message is present in the MessagingContext");
            }

            AS4Message receiptMessage = AS4Message.Empty;
            receiptMessage.SigningId = receivedAS4Message.SigningId;

            foreach (UserMessage userMessage in receivedAS4Message.UserMessages)
            {
                Receipt receipt = CreateReferencedReceipt(userMessage, receivedAS4Message, messagingContext.ReceivingPMode);
                receiptMessage.AddMessageUnit(receipt);
            }

            if (Logger.IsInfoEnabled && receiptMessage.MessageUnits.Any())
            {
                Logger.Info(
                    $"{messagingContext.LogTag} {receiptMessage.MessageUnits.Count()} Receipt message(s) has been created for received AS4 UserMessages");
            }

            messagingContext.ModifyContext(receiptMessage);
            return await StepResult.SuccessAsync(messagingContext);
        }

        private static Receipt CreateReferencedReceipt(
            UserMessage userMessage,
            AS4Message received,
            ReceivingProcessingMode receivingPMode)
        {
            bool useNRRFormat = receivingPMode?.ReplyHandling.ReceiptHandling.UseNRRFormat ?? false;
            if (useNRRFormat && !received.IsSigned)
            {
                Logger.Warn(
                    $"ReceivingPMode {receivingPMode?.Id} is configured to reply with Non-Repudation Receipts, " + 
                    $"but incoming UserMessage {userMessage.MessageId} isn\'t signed");
            }
            else if (!useNRRFormat)
            {
                Logger.Debug(
                    $"ReceivingPMode {receivingPMode?.Id} is configured to not use the Non-Repudiation format." + 
                    $"This means the original UserMessage {userMessage.MessageId} will be included in the Receipt");
            }

            if (useNRRFormat && received.IsSigned)
            {
                    Logger.Debug(
                        $"ReceivingPMode {receivingPMode?.Id} is configured to use Non-Repudiation for Receipt Creation");

                    var nonRepudiation = new NonRepudiationInformation(
                        received.SecurityHeader
                                .GetReferences()
                                .Select(Reference.CreateFromReferenceElement));

                    return GetRoutingInfoForUserMessage(userMessage, received.IsMultiHopMessage)
                        .Select(routing => new Receipt(userMessage.MessageId, nonRepudiation, routing))
                        .GetOrElse(() => new Receipt(userMessage.MessageId, nonRepudiation));
            }

            return GetRoutingInfoForUserMessage(userMessage, received.IsMultiHopMessage)
                .Select(routing => new Receipt(userMessage.MessageId, userMessage, routing))
                .GetOrElse(() => new Receipt(userMessage.MessageId, userMessage));
        }

        private static Maybe<RoutingInputUserMessage> GetRoutingInfoForUserMessage(UserMessage userMessage, bool isMultihop)
        {
            return isMultihop.ThenMaybe(() =>
            {
                Logger.Debug(
                    $"Because the received UserMessage {userMessage.MessageId} has been sent via MultiHop, the Receipt will be send as MultiHop also");

                return UserMessageMap.ConvertToRouting(userMessage);
            });
        }
    }
}<|MERGE_RESOLUTION|>--- conflicted
+++ resolved
@@ -2,16 +2,10 @@
 using System.ComponentModel;
 using System.Linq;
 using System.Threading.Tasks;
-<<<<<<< HEAD
-=======
-using Eu.EDelivery.AS4.Common;
-using Eu.EDelivery.AS4.Exceptions;
 using Eu.EDelivery.AS4.Mappings.Core;
->>>>>>> 92dcfbec
 using Eu.EDelivery.AS4.Model.Core;
 using Eu.EDelivery.AS4.Model.Internal;
 using Eu.EDelivery.AS4.Model.PMode;
-using Eu.EDelivery.AS4.Singletons;
 using Eu.EDelivery.AS4.Xml;
 using NLog;
 using NonRepudiationInformation = Eu.EDelivery.AS4.Model.Core.NonRepudiationInformation;
@@ -87,9 +81,7 @@
 
             if (useNRRFormat && received.IsSigned)
             {
-                    Logger.Debug(
-                        $"ReceivingPMode {receivingPMode?.Id} is configured to use Non-Repudiation for Receipt Creation");
-
+                    Logger.Debug($"ReceivingPMode {receivingPMode?.Id} is configured to use Non-Repudiation for Receipt Creation");
                     var nonRepudiation = new NonRepudiationInformation(
                         received.SecurityHeader
                                 .GetReferences()
@@ -109,9 +101,7 @@
         {
             return isMultihop.ThenMaybe(() =>
             {
-                Logger.Debug(
-                    $"Because the received UserMessage {userMessage.MessageId} has been sent via MultiHop, the Receipt will be send as MultiHop also");
-
+                Logger.Debug($"Because the received UserMessage {userMessage.MessageId} has been sent via MultiHop, the Receipt will be send as MultiHop also");
                 return UserMessageMap.ConvertToRouting(userMessage);
             });
         }
