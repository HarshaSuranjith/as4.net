--- conflicted
+++ resolved
@@ -141,7 +141,7 @@
 
           let newAgent: SettingsAgent;
           if (+this.actionType !== -1) {
-            newAgent = <SettingsAgent>Object.assign({}, this.settings.find((agt) => agt.name === this.actionType));
+            newAgent = <SettingsAgent> Object.assign({}, this.settings.find((agt) => agt.name === this.actionType));
           } else {
             newAgent = new SettingsAgent();
 
@@ -194,23 +194,10 @@
     if (!this.currentAgent) {
       return;
     }
-<<<<<<< HEAD
 
     if (!this.form.valid) {
       this.dialogService.message('Input is not valid, please correct the invalid fields');
       return;
-=======
-    public rename() {
-        this.dialogService.prompt('Please enter a new name', 'Rename', this.currentAgent!.name).subscribe((name) => {
-            if (this.messageIfExists(name)) {
-                return;
-            }
-            if (!!this.currentAgent && !!name) {
-                this.form.patchValue({ [SettingsAgent.FIELD_name]: name });
-                this.form.markAsDirty();
-            }
-        });
->>>>>>> 9d4afa57
     }
 
     let obs;
