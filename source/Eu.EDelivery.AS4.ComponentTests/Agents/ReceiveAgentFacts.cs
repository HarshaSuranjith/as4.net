--- conflicted
+++ resolved
@@ -1,20 +1,17 @@
 ﻿using System;
-using System.Configuration;
 using System.IO;
 using System.Linq;
 using System.Net;
 using System.Net.Http;
 using System.Threading;
 using System.Threading.Tasks;
-<<<<<<< HEAD
-=======
 using Eu.EDelivery.AS4.Builders.Core;
->>>>>>> 40186be6
 using Eu.EDelivery.AS4.ComponentTests.Common;
 using Eu.EDelivery.AS4.Entities;
 using Eu.EDelivery.AS4.Exceptions;
 using Eu.EDelivery.AS4.Model.Core;
 using Eu.EDelivery.AS4.Model.Internal;
+using Eu.EDelivery.AS4.Model.PMode;
 using Eu.EDelivery.AS4.Serialization;
 using Xunit;
 using static Eu.EDelivery.AS4.ComponentTests.Properties.Resources;
@@ -46,8 +43,10 @@
             Assert.True(receivingAgent != null, "The Agent with name Receive Agent could not be found");
 
             _receiveAgentUrl = receivingAgent.Receiver?.Setting?.FirstOrDefault(s => s.Key == "Url")?.Value;
-            
-            Assert.False(string.IsNullOrWhiteSpace(_receiveAgentUrl), "The URL where the receive agent is listening on, could not be retrieved.");
+
+            Assert.False(
+                string.IsNullOrWhiteSpace(_receiveAgentUrl),
+                "The URL where the receive agent is listening on, could not be retrieved.");
         }
 
         public class GivenValidReceivedUserMessageFacts : ReceiveAgentFacts
@@ -99,12 +98,6 @@
                     "Content-Type",
                     "multipart/related; boundary=\"=-C3oBZDXCy4W2LpjPUhC4rw==\"; type=\"application/soap+xml\"; charset=\"utf-8\"");
 
-<<<<<<< HEAD
-=======
-                message.Content = new ByteArrayContent(Properties.Resources.receiveagent_message);
-                message.Content.Headers.Add("Content-Type", "multipart/related; boundary=\"=-C3oBZDXCy4W2LpjPUhC4rw==\"; type=\"application/soap+xml\"; charset=\"utf-8\"");
-
->>>>>>> 40186be6
                 return message;
             }
 
@@ -113,9 +106,9 @@
                 ISerializer serializer = SerializerProvider.Default.Get(response.Content.Headers.ContentType.MediaType);
 
                 return await serializer.DeserializeAsync(
-                           inputStream: await response.Content.ReadAsStreamAsync(),
-                           contentType: response.Content.Headers.ContentType.MediaType,
-                           cancellationToken: CancellationToken.None);
+                           await response.Content.ReadAsStreamAsync(),
+                           response.Content.Headers.ContentType.MediaType,
+                           CancellationToken.None);
             }
 
             private InMessage GetInsertedUserMessageFor(AS4Message receivedAS4Message)
@@ -128,138 +121,130 @@
 
         public class GivenValidReceivedSignalMessageFacts : ReceiveAgentFacts
         {
-
             [Fact]
             public async Task ThenRelatedUserMessageIsAcked()
             {
                 // Arrange
-                CreateExistingOutMessage("message-id");
-
-                // Act
-                var as4Message = CreateAS4ReceiptMessage("message-id");
-
-                var messageToSend = CreateSendMessage(as4Message);
-
-                await _httpClient.SendAsync(messageToSend);
-
-                // Assert
-                // Check if the Status of the OutMessage is set to Ack
-                var outMessage = _dbSpy.GetOutMessageFor(m => m.EbmsMessageId == "message-id");
-                Assert.NotNull(outMessage);
-                Assert.Equal(OutStatus.Ack, outMessage.Status);
-
-                // Check if there exist an InMessage for the receipt
-                var inMessage = _dbSpy.GetInMessageFor(m => m.EbmsRefToMessageId == "message-id");
+                const string expectedId = "message-id";
+                CreateExistingOutMessage(expectedId);
+
+                AS4Message as4Message = CreateAS4ReceiptMessage(expectedId);
+
+                // Act
+                await HttpClient.SendAsync(CreateSendMessage(as4Message));
+
+                // Assert
+                AssertIfStatusOfOutMessageIs(expectedId, OutStatus.Ack);
+                AssertIfInMessageExistsForSignalMessage(expectedId);
+            }
+
+            private static AS4Message CreateAS4ReceiptMessage(string refToMessageId)
+            {
+                var r = new Receipt {RefToMessageId = refToMessageId};
+
+                return new AS4MessageBuilder().WithSignalMessage(r).Build();
+            }
+
+            [Fact]
+            public async Task ThenRelatedUserMessageIsNotAcked()
+            {
+                // Arrange
+                const string expectedId = "message-id";
+                CreateExistingOutMessage(expectedId);
+
+                AS4Message as4Message = CreateAS4ErrorMessage(expectedId);
+
+                // Act
+                await HttpClient.SendAsync(CreateSendMessage(as4Message));
+
+                // Assert
+                AssertIfStatusOfOutMessageIs(expectedId, OutStatus.Nack);
+                AssertIfInMessageExistsForSignalMessage(expectedId);
+            }
+
+            private void CreateExistingOutMessage(string messageId)
+            {
+                var outMessage = new OutMessage
+                {
+                    EbmsMessageId = messageId,
+                    Status = OutStatus.Sent,
+                    PMode = AS4XmlSerializer.ToString(GetSendingPMode())
+                };
+
+                _databaseSpy.InsertOutMessage(outMessage);
+            }
+
+            private static SendingProcessingMode GetSendingPMode()
+            {
+                return new SendingProcessingMode
+                {
+                    Id = "receive_agent_facts_pmode",
+                    ReceiptHandling = { NotifyMessageProducer = true },
+                    ErrorHandling = { NotifyMessageProducer = true }
+                };
+            }
+
+            private static AS4Message CreateAS4ErrorMessage(string refToMessageId)
+            {
+                AS4Exception exception =
+                    AS4ExceptionBuilder.WithDescription("An error occurred")
+                                       .WithMessageIds(refToMessageId)
+                                       .WithErrorCode(ErrorCode.Ebms0010)
+                                       .Build();
+
+                Error error = new ErrorBuilder().WithRefToEbmsMessageId(refToMessageId).WithAS4Exception(exception).Build();
+
+                return new AS4MessageBuilder().WithSignalMessage(error).Build();
+            }
+
+            private HttpRequestMessage CreateSendMessage(AS4Message message)
+            {
+                var requestMessage = new HttpRequestMessage(HttpMethod.Post, _receiveAgentUrl);
+
+                byte[] serializedMessage;
+
+                using (var stream = new MemoryStream())
+                {
+                    ISerializer serializer = SerializerProvider.Default.Get(message.ContentType);
+                    serializer.Serialize(message, stream, CancellationToken.None);
+
+                    serializedMessage = stream.ToArray();
+                }
+
+                requestMessage.Content = new ByteArrayContent(serializedMessage);
+                requestMessage.Content.Headers.Add("Content-Type", message.ContentType);
+
+                return requestMessage;
+            }
+
+            private void AssertIfInMessageExistsForSignalMessage(string expectedId)
+            {
+                InMessage inMessage = _databaseSpy.GetInMessageFor(m => m.EbmsRefToMessageId == expectedId);
                 Assert.NotNull(inMessage);
                 Assert.Equal(InStatus.Received, inMessage.Status);
                 Assert.Equal(Operation.ToBeNotified, inMessage.Operation);
             }
 
-            [Fact]
-            public async Task ThenRelatedUserMessageIsNotAcked()
-            {
-                // Arrange
-                CreateExistingOutMessage("message-id");
-
-                // Act
-                var as4Message = CreateAS4ErrorMessage("message-id");
-
-                var messageToSend = CreateSendMessage(as4Message);
-
-                await _httpClient.SendAsync(messageToSend);
-
-                // Assert
-                // Check if the Status of the OutMessage is set to Ack
-                var outMessage = _dbSpy.GetOutMessageFor(m => m.EbmsMessageId == "message-id");
+            private void AssertIfStatusOfOutMessageIs(string expectedId, OutStatus expectedStatus)
+            {
+                OutMessage outMessage = _databaseSpy.GetOutMessageFor(m => m.EbmsMessageId == expectedId);
+
                 Assert.NotNull(outMessage);
-                Assert.Equal(OutStatus.Nack, outMessage.Status);
-
-                // Check if there exist an InMessage for the receipt
-                var inMessage = _dbSpy.GetInMessageFor(m => m.EbmsRefToMessageId == "message-id");
-                Assert.NotNull(inMessage);
-                Assert.Equal(InStatus.Received, inMessage.Status);
-                Assert.Equal(Operation.ToBeNotified, inMessage.Operation);
-            }
-
-            private HttpRequestMessage CreateSendMessage(AS4Message message)
-            {
-                var requestMessage = new HttpRequestMessage(HttpMethod.Post, _receiveAgentUrl);
-
-                byte[] serializedMessage;
-
-                using (var stream = new MemoryStream())
-                {
-                    var serializer = SerializerProvider.Default.Get(message.ContentType);
-                    serializer.Serialize(message, stream, CancellationToken.None);
-
-                    serializedMessage = stream.ToArray();
-                }
-
-                requestMessage.Content = new ByteArrayContent(serializedMessage);
-                requestMessage.Content.Headers.Add("Content-Type", message.ContentType);
-
-                return requestMessage;
-            }
-
-            private static AS4Message CreateAS4ReceiptMessage(string refToMessageId)
-            {
-                var r = new Receipt { RefToMessageId = refToMessageId };
-
-                return new AS4MessageBuilder().WithSignalMessage(r).Build();
-            }
-
-            private static AS4Message CreateAS4ErrorMessage(string refToMessageId)
-            {
-                var exception = AS4ExceptionBuilder.WithDescription("An error occurred").WithMessageIds(refToMessageId).WithErrorCode(ErrorCode.Ebms0010).Build();
-
-                var e = new ErrorBuilder().WithRefToEbmsMessageId(refToMessageId)
-                                  .WithAS4Exception(exception)
-                                  .Build();
-
-                return new AS4MessageBuilder().WithSignalMessage(e).Build();
-            }
-
-            private void CreateExistingOutMessage(string messageId)
-            {
-                var outMessage = new OutMessage();
-                outMessage.EbmsMessageId = messageId;
-                outMessage.Status = OutStatus.Sent;
-                outMessage.PMode = AS4XmlSerializer.ToString(GetSendingPMode());
-
-                _dbSpy.InsertOutMessage(outMessage);
-            }
-
-            private static SendingProcessingMode GetSendingPMode()
-            {
-                var pmode = new SendingProcessingMode();
-
-                pmode.Id = "receive_agent_facts_pmode";
-
-                pmode.ReceiptHandling.NotifyMessageProducer = true;
-
-                pmode.ErrorHandling.NotifyMessageProducer = true;
-
-                return pmode;
-            }
-
+                Assert.Equal(expectedStatus, outMessage.Status);
+            }
         }
 
         // TODO:
-<<<<<<< HEAD
         // - Create a test that verifies if the Status for a received receipt/error is set to
         // --> ToBeNotified when the receipt is valid
         // --> Exception when the receipt is invalid (also, an InException should be created)
-=======
-        //     Create a test that verifies : 
-        //     - Exception when the receipt is invalid (also, an InException should be created)
->>>>>>> 40186be6
 
         // - Create a test that verifies if the Status for a received UserMessage is set to
         // - Exception when the UserMessage is not valid (an InException should be present).
         protected override void Disposing(bool isDisposing)
         {
-            _as4Msh?.Dispose();
-            HttpClient?.Dispose();
+            _as4Msh.Dispose();
+            HttpClient.Dispose();
         }
     }
 }