﻿using System;
using System.Collections.Generic;
using System.Diagnostics;
using System.Linq;
using System.Threading;
using System.Xml;
using Eu.EDelivery.AS4.Common;
using Eu.EDelivery.AS4.ComponentTests.Common;
using Eu.EDelivery.AS4.Entities;
using Eu.EDelivery.AS4.Model.Core;
using Eu.EDelivery.AS4.Model.Internal;
using Eu.EDelivery.AS4.TestUtils;
using FsCheck;
using FsCheck.Xunit;
using Microsoft.EntityFrameworkCore;
using Xunit;
using Config = Eu.EDelivery.AS4.Common.Config;

namespace Eu.EDelivery.AS4.ComponentTests.Agents
{

    public class CleanUpAgentFacts : ComponentTestTemplate
    {
<<<<<<< HEAD
        private static readonly DateTimeOffset DayBeforeYesterday = DateTimeOffset.UtcNow.AddDays(-2);
=======
        private static readonly DateTimeOffset DayBeforeYesterday = DateTimeOffset.Now.AddDays(-2);
>>>>>>> d2488947

        [Property(MaxTest = 5)]
        public Property Only_Awnsered_UserMessages_Are_Deleted()
        {
            return Prop.ForAll(
                SupportedProviderSettings(),
                Arb.From<OutStatus>(),
                (specificSettings, status) =>
                {
                    // Arrange
                    OverrideWithSpecificSettings(specificSettings);

                    string id = GenId();
                    OutMessage m = CreateOutMessage(
                        id, insertionTime: DayBeforeYesterday, type: MessageType.UserMessage);
                    m.SetStatus(status);

                    IConfig config = EnsureLocalConfigPointsToCreatedDatastore();
                    var spy = new DatabaseSpy(config);
                    spy.InsertOutMessage(m);
                    
                    // Act
                    ExerciseStartCleaning();

                    // Assert
                    bool isCleaned = !spy.GetOutMessages(id).Any();
                    bool isAckOrNack = status == OutStatus.Ack || status == OutStatus.Nack;
                    return isCleaned == isAckOrNack;
                });
        }

        [Property(MaxTest = 5)]
        public Property Only_Entries_With_Allowed_Operations_Are_Deleted()
        {
            return Prop.ForAll(
                SupportedProviderSettings(),
                Arb.From<Operation>(),
                (specificSettings, operation) =>
                {
                    // Arrange
                    OverrideWithSpecificSettings(specificSettings);

                    string id = GenId();
                    InMessage m = CreateInMessage(id, insertionTime: DayBeforeYesterday);
                    m.SetOperation(operation);

                    IConfig config = EnsureLocalConfigPointsToCreatedDatastore();
                    var spy = new DatabaseSpy(config);
                    spy.InsertInMessage(m);

                    // Act
                    ExerciseStartCleaning();

                    // Assert
                    bool hasEntries = spy.GetInMessages(id).Any();
                    string description = $"InMessage {(hasEntries ? "isn't" : "is")} deleted, with Operation: {operation}";
                    return (hasEntries == !AllowedOperations.Contains(operation)).Collect(description);
                });
        }

        private static IEnumerable<Operation> AllowedOperations =>
            new[]
            {
                Operation.Delivered,
                Operation.Forwarded,
                Operation.Notified,
                Operation.Sent,
                Operation.NotApplicable,
                Operation.Undetermined
            };

        [Property(MaxTest = 5)]
        public Property Only_Overdue_Entries_Are_Deleted()
        {
            return Prop.ForAll(
                SupportedProviderSettings(),
                Arb.Default.PositiveInt(),
                Arb.Default.PositiveInt(),
                (specificSettings, insertion, retention) =>
                {
                    // Arrange
                    int retentionDays = retention.Get;
                    OverrideWithSpecificSettings(specificSettings, retentionDays: retentionDays);

                    int insertionDays = insertion.Get;
                    string id = GenId();

                    IConfig config = EnsureLocalConfigPointsToCreatedDatastore();
                    var spy = new DatabaseSpy(config);
                    var insertionTime = DateTimeOffset.Now.Add(TimeSpan.FromDays(-insertionDays));
                    spy.InsertOutException(CreateOutException(id, insertionTime));

                    // Act
                    ExerciseStartCleaning();

                    // Assert
                    bool hasEntries = spy.GetOutExceptions(id).Any();
                    return (hasEntries == insertionDays < retentionDays)
                           .When(insertionDays != retentionDays)
                           .Classify(hasEntries, "OutException isn't deleted")
                           .Classify(!hasEntries, "OutException is deleted");
                });
        }

        private static Arbitrary<string> SupportedProviderSettings()
        {
            return Gen.Elements(
                          "no_agents_settings-sqlite.xml", 
                          "no_agents_settings-sqlserver.xml")
                      .ToArbitrary();
        }


        [Theory]
        [InlineData("no_agents_settings-sqlite.xml")]
        [InlineData("no_agents_settings-sqlserver.xml")]
        public void MessageOlderThanRetentionDateWillBeDeleted(string specificSettings)
        {
            // Arrange: Insert a "retired" OutMessage with a referenced Reception Awareness.
            OverrideWithSpecificSettings(specificSettings);

            IConfig config = EnsureLocalConfigPointsToCreatedDatastore();
            string outReferenceId = GenId(), outStandaloneId = GenId(),
                   inMessageId = GenId(), outExceptionId = GenId(),
                   inExceptionId = GenId();
            
            var spy = new DatabaseSpy(config);
            spy.InsertOutMessage(CreateOutMessage(outReferenceId, insertionTime: DayBeforeYesterday, type: MessageType.Error));
            InsertReferencedReceptionAwareness(config, outReferenceId);
            spy.InsertOutMessage(CreateOutMessage(outStandaloneId, insertionTime: DayBeforeYesterday, type: MessageType.Receipt));
            spy.InsertInMessage(CreateInMessage(inMessageId, DayBeforeYesterday));
            spy.InsertOutException(CreateOutException(outExceptionId, DayBeforeYesterday));
            spy.InsertInException(CreateInException(inExceptionId, DayBeforeYesterday));

            // Act: AS4.NET Component will start the Clean Up Agent.
            ExerciseStartCleaning();

            // Assert: No OutMessage or Reception Awareness entries must be found for a given EbmsMessageId.
            Assert.Empty(spy.GetOutMessages(outReferenceId, outStandaloneId));
            Assert.Empty(spy.GetInMessages(inMessageId));
            Assert.Empty(spy.GetOutExceptions(outExceptionId));
            Assert.Empty(spy.GetInExceptions(inExceptionId));
            Assert.Null(GetReferencedReceptionAwareness(config, outReferenceId));
        }

        private void OverrideWithSpecificSettings(string settingsFile, int retentionDays = 1)
        {
            OverrideSettings(settingsFile);

            const string settingsXml = @".\config\settings.xml";
            var doc = new XmlDocument();
            doc.Load(settingsXml);

            XmlElement retentionNode = doc.CreateElement(nameof(Settings.RetentionPeriod), "eu:edelivery:as4");

            // Retention Period in Days
            retentionNode.InnerText = retentionDays.ToString();
            doc.DocumentElement?.AppendChild(retentionNode);
            doc.Save(settingsXml);
        }

        private static IConfig EnsureLocalConfigPointsToCreatedDatastore()
        {
            Config config = Config.Instance;
            config.Initialize("settings.xml");

            EnsureDatastoreCreated(config);
            EnsureCleanDatastore(config);

            return config;
        }

        private static void EnsureDatastoreCreated(IConfig config)
        {
            using (var ctx = new DatastoreContext(config))
            {
                ctx.NativeCommands.CreateDatabase().GetAwaiter().GetResult();
            }
        }

        private static void EnsureCleanDatastore(IConfig config)
        {
            using (var ctx = new DatastoreContext(config))
            {
                ctx.Database.ExecuteSqlCommand("DELETE FROM ReceptionAwareness");
                ctx.Database.ExecuteSqlCommand("DELETE FROM OutMessages");
                ctx.Database.ExecuteSqlCommand("DELETE FROM InMessages");
                ctx.Database.ExecuteSqlCommand("DELETE FROM OutExceptions");
                ctx.Database.ExecuteSqlCommand("DELETE FROM InExceptions");
            }
        }

        private static string GenId()
        {
            return Guid.NewGuid().ToString();
        }

        private static OutMessage CreateOutMessage(
            string ebmsMessageId, 
            DateTimeOffset insertionTime,
            MessageType type)
        {
            var m = new OutMessage(ebmsMessageId: ebmsMessageId)
            {
                MessageLocation = 
                    Registry.Instance.MessageBodyStore.SaveAS4Message(
<<<<<<< HEAD
                        @"file:///.\database\as4messages\in", 
=======
                        @"file:///.\database\as4messages\out", 
>>>>>>> d2488947
                        AS4Message.Empty),
                InsertionTime = insertionTime
            };

            m.SetEbmsMessageType(type);
            return m;
        }

        private static InMessage CreateInMessage(string ebmsMessageId, DateTimeOffset insertionTime)
        {
            return new InMessage(ebmsMessageId)
            {
                MessageLocation = Registry.Instance.MessageBodyStore.SaveAS4Message(
                    @"file:///.\database\as4messages\in",
                    AS4Message.Empty),
                InsertionTime = insertionTime
            };
        }

        private static OutException CreateOutException(string ebmsMessageId, DateTimeOffset insertionTime)
        {
            return new OutException(ebmsMessageId, errorMessage: string.Empty)
            {
                InsertionTime = insertionTime
            };
        }

        private static InException CreateInException(string ebmsMessageId, DateTimeOffset insertionTime)
        {
            return new InException(ebmsMessageId, errorMessage: string.Empty)
            {
                InsertionTime = insertionTime
            };
        }

        private static void InsertReferencedReceptionAwareness(
            IConfig config, 
            string ebmsMessageId,
            ReceptionStatus status = ReceptionStatus.Completed)
        {
            using (var ctx = new DatastoreContext(config))
            {
                long outMessageId = ctx.OutMessages.First(m => m.EbmsMessageId.Equals(ebmsMessageId)).Id;

                var ra = new ReceptionAwareness(outMessageId, ebmsMessageId);
                ra.SetStatus(status);

                ctx.ReceptionAwareness.Add(ra);
                ctx.SaveChanges();
            }
        }
         
        private void ExerciseStartCleaning()
        {
            var msh = AS4Component.Start(Environment.CurrentDirectory, cleanSlate: false);

            // Wait till AS4.NET Component has cleaned up the Messages Tables.
            Thread.Sleep(TimeSpan.FromSeconds(2));

            msh.Dispose();
        }

        private static ReceptionAwareness GetReferencedReceptionAwareness(IConfig config, string ebmsMessageId)
        {
            using (var ctx = new DatastoreContext(config))
            {
                return ctx.ReceptionAwareness.FirstOrDefault(r => r.RefToEbmsMessageId.Equals(ebmsMessageId));
            }
        }

        protected override void Disposing(bool isDisposing)
        {
            foreach (var process in Process.GetProcessesByName("Eu.EDelivery.AS4.ServiceHandler.ConsoleHost"))
            {
                if (process.HasExited)
                {
                    try
                    {
                        process.Kill();
                    }
                    catch (Exception)
                    {
                        // Ignore
                    }
                }
            }
        }
    }
}<|MERGE_RESOLUTION|>--- conflicted
+++ resolved
@@ -9,7 +9,6 @@
 using Eu.EDelivery.AS4.Entities;
 using Eu.EDelivery.AS4.Model.Core;
 using Eu.EDelivery.AS4.Model.Internal;
-using Eu.EDelivery.AS4.TestUtils;
 using FsCheck;
 using FsCheck.Xunit;
 using Microsoft.EntityFrameworkCore;
@@ -21,11 +20,7 @@
 
     public class CleanUpAgentFacts : ComponentTestTemplate
     {
-<<<<<<< HEAD
-        private static readonly DateTimeOffset DayBeforeYesterday = DateTimeOffset.UtcNow.AddDays(-2);
-=======
         private static readonly DateTimeOffset DayBeforeYesterday = DateTimeOffset.Now.AddDays(-2);
->>>>>>> d2488947
 
         [Property(MaxTest = 5)]
         public Property Only_Awnsered_UserMessages_Are_Deleted()
@@ -232,11 +227,7 @@
             {
                 MessageLocation = 
                     Registry.Instance.MessageBodyStore.SaveAS4Message(
-<<<<<<< HEAD
-                        @"file:///.\database\as4messages\in", 
-=======
-                        @"file:///.\database\as4messages\out", 
->>>>>>> d2488947
+                        @"file:///.\database\as4messages\out",
                         AS4Message.Empty),
                 InsertionTime = insertionTime
             };
