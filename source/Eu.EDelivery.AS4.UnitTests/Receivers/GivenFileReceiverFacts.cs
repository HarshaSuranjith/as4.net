﻿using System;
using System.Collections.Generic;
using System.IO;
using System.Linq;
using System.Threading;
using System.Threading.Tasks;
using Eu.EDelivery.AS4.Model.Internal;
using Eu.EDelivery.AS4.Receivers;
using Eu.EDelivery.AS4.TestUtils;
using Xunit;
using Xunit.Abstractions;

namespace Eu.EDelivery.AS4.UnitTests.Receivers
{
    public class GivenFileReceiverFacts : IDisposable
    {
        private readonly ITestOutputHelper _testLogger;
        private readonly string _watchedDirectory;
        
        /// <summary>
        /// Initializes a new instance of the <see cref="GivenFileReceiverFacts" /> class.
        /// </summary>
        /// <param name="outputHelper">The output helper.</param>
        public GivenFileReceiverFacts(ITestOutputHelper outputHelper)
        {
            _testLogger = outputHelper;
            _watchedDirectory = Path.Combine(Path.GetTempPath(), "FileReceiverTest");

            if (Directory.Exists(_watchedDirectory) == false)
            {
                Directory.CreateDirectory(_watchedDirectory);
            }

            FileSystemUtils.ClearDirectory(_watchedDirectory);
        }

        [Fact]
        public void BlocksFileReceiverWhenFolderIsLocked()
        {
            CreateFileInDirectory("testfile.dat", _watchedDirectory);
            CreateFileInDirectory("file.lock", _watchedDirectory);
            var receiver = CreateFileReceiver();

            Assert.Empty(StartReceiving(receiver, TimeSpan.FromSeconds(10)));
            receiver.StopReceiving();
        }

<<<<<<< HEAD
        [Fact(Skip="Not deterministic")]
=======
        [Fact(Skip = "Not deterministic")]
>>>>>>> 5d2b9394
        public void DoesReceiveNonSystemFileTypes()
        {
            CreateFileInDirectory("testfile.dat", _watchedDirectory);

            var receiver = CreateFileReceiver();
            var receivedFiles = StartReceiving(receiver, TimeSpan.FromSeconds(10));
            receiver.StopReceiving();

            Assert.Single(receivedFiles);
            Assert.Equal("testfile", Path.GetFileNameWithoutExtension(receivedFiles.First()));
        }

        [Theory]
        [InlineData(".processing")]
        [InlineData(".exception")]
        [InlineData(".accepted")]
        [InlineData(".pending")]
        [InlineData(".lock")]
        public void DoesNotReceiveSystemFileTypes(string extension)
        {
            CreateFileInDirectory($"unwanted_testfile{extension}", _watchedDirectory);

            var receiver = CreateFileReceiver();
            var receivedFiles = StartReceiving(receiver, TimeSpan.FromSeconds(1));
            receiver.StopReceiving();

            Assert.Empty(receivedFiles);
        }

        private static IEnumerable<string> StartReceiving(FileReceiver receiver, TimeSpan timeout)
        {
            var signal = new ManualResetEvent(false);

            var receiveProcessor = new FileReceivedProcessor(signal);

            var tokenSource = new CancellationTokenSource();
            tokenSource.Token.Register(receiver.StopReceiving);
            tokenSource.CancelAfter(timeout);

            Task.Factory.StartNew(() => receiver.StartReceiving((m, c) => receiveProcessor.OnFileReceived(m, c), tokenSource.Token), tokenSource.Token);
            signal.WaitOne(timeout);

            return receiveProcessor.ReceivedFiles.ToList();
        }

        private static void CreateFileInDirectory(string fileName, string directory)
        {
            var fullPath = Path.Combine(directory, fileName);

            File.WriteAllText(fullPath, string.Empty);
        }

        private FileReceiver CreateFileReceiver()
        {
            var settings = new FileReceiverSettings(_watchedDirectory, "*.*", 20, TimeSpan.FromMilliseconds(100));

            FileReceiver receiver = new FileReceiver();
            receiver.Configure(settings);

            return receiver;
        }

        private sealed class FileReceivedProcessor
        {
            private readonly List<string> _receivedFiles = new List<string>();
            private readonly ManualResetEvent _waitSignal;

            public IEnumerable<string> ReceivedFiles => _receivedFiles.ToArray();

            /// <summary>
            /// Initializes a new instance of the <see cref="FileReceivedProcessor"/> class.
            /// </summary>
            public FileReceivedProcessor(ManualResetEvent waitSignal)
            {
                _waitSignal = waitSignal;
            }

            public Task<MessagingContext> OnFileReceived(ReceivedMessage m, CancellationToken token)
            {
                using (var fs = (FileStream) m.UnderlyingStream)
                {
                    _receivedFiles.Add(fs.Name);
                }

                _waitSignal.Set();

                return Task.FromResult(new MessagingContext(m, MessagingContextMode.Receive));
            }
        }

        /// <summary>
        /// Performs application-defined tasks associated with freeing, releasing, or resetting unmanaged resources.
        /// </summary>
        public void Dispose()
        {
            FileSystemUtils.ClearDirectory(_watchedDirectory);

            try
            {
                Directory.Delete(_watchedDirectory, true);
            }
            catch (Exception ex)
            {
                _testLogger.WriteLine(ex.ToString());
            }
        }
    }
}<|MERGE_RESOLUTION|>--- conflicted
+++ resolved
@@ -45,11 +45,7 @@
             receiver.StopReceiving();
         }
 
-<<<<<<< HEAD
-        [Fact(Skip="Not deterministic")]
-=======
         [Fact(Skip = "Not deterministic")]
->>>>>>> 5d2b9394
         public void DoesReceiveNonSystemFileTypes()
         {
             CreateFileInDirectory("testfile.dat", _watchedDirectory);
