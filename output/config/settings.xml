﻿<?xml version="1.0" encoding="utf-8"?>
<Settings xmlns:xsi="http://www.w3.org/2001/XMLSchema-instance" xmlns:xsd="http://www.w3.org/2001/XMLSchema" xmlns="eu:edelivery:as4">
  <IdFormat>{GUID}@{IPADDRESS}</IdFormat>
  <FeInProcess>false</FeInProcess>    
  <Database>
    <Provider>Sqlite</Provider>
    <ConnectionString>Filename=database\messages.db</ConnectionString>
  </Database>
  <CertificateStore>
    <StoreName>My</StoreName>
    <Repository type="Eu.EDelivery.AS4.Repositories.CertificateRepository, Eu.EDelivery.AS4, Version=1.0.0.0, Culture=neutral, PublicKeyToken=null" />
  </CertificateStore>
  <Agents>
    <SubmitAgent name="FILE Submit Agent">
      <Receiver type="Eu.EDelivery.AS4.Receivers.FileReceiver, Eu.EDelivery.AS4.Receivers, Version=1.0.0.0, Culture=neutral, PublicKeyToken=null">
        <Setting key="FilePath">.\messages\out</Setting>
        <Setting key="FileMask">*.xml</Setting>
        <Setting key="PollingInterval">5000</Setting>
      </Receiver>
      <Transformer type="Eu.EDelivery.AS4.Transformers.SubmitMessageXmlTransformer, Eu.EDelivery.AS4.Transformers, Version=1.0.0.0, Culture=neutral, PublicKeyToken=null" />
      <Steps decorator="Eu.EDelivery.AS4.Steps.Common.OutExceptionStepDecorator, Eu.EDelivery.AS4.Steps, Version=1.0.0.0, Culture=neutral, PublicKeyToken=null">
        <Step type="Eu.EDelivery.AS4.Steps.Submit.RetrieveSendingPModeStep, Eu.EDelivery.AS4.Steps, Version=1.0.0.0, Culture=neutral, PublicKeyToken=null" undecorated="false" />
        <Step type="Eu.EDelivery.AS4.Steps.Submit.CreateAS4MessageStep, Eu.EDelivery.AS4.Steps, Version=1.0.0.0, Culture=neutral, PublicKeyToken=null" undecorated="false" />
        <Step type="Eu.EDelivery.AS4.Steps.Submit.StoreAS4MessageStep, Eu.EDelivery.AS4.Steps, Version=1.0.0.0, Culture=neutral, PublicKeyToken=null" undecorated="false" />
      </Steps>
    </SubmitAgent>
    <ReceiveAgent name="Receive Agent">
      <Receiver type="Eu.EDelivery.AS4.Receivers.HttpReceiver, Eu.EDelivery.AS4.Receivers, Version=1.0.0.0, Culture=neutral, PublicKeyToken=null">
        <Setting key="Url">http://localhost:8081/msh/</Setting>
      </Receiver>
      <Transformer type="Eu.EDelivery.AS4.Transformers.AS4MessageTransformer, Eu.EDelivery.AS4.Transformers, Version=1.0.0.0, Culture=neutral, PublicKeyToken=null" />
      <Steps decorator="Eu.EDelivery.AS4.Steps.Receive.ReceiveExceptionStepDecorator, Eu.EDelivery.AS4.Steps, Version=1.0.0.0, Culture=neutral, PublicKeyToken=null">
        <Step type="Eu.EDelivery.AS4.Steps.Receive.SaveReceivedMessageStep, Eu.EDelivery.AS4.Steps, Version=1.0.0.0, Culture=neutral, PublicKeyToken=null" undecorated="false" />
		<Step type="Eu.EDelivery.AS4.Steps.Receive.DeterminePModesStep, Eu.EDelivery.AS4.Steps, Version=1.0.0.0, Culture=neutral, PublicKeyToken=null" undecorated="false" />
        <Step type="Eu.EDelivery.AS4.Steps.Receive.DecryptAS4MessageStep, Eu.EDelivery.AS4.Steps, Version=1.0.0.0, Culture=neutral, PublicKeyToken=null" undecorated="false" />
        <Step type="Eu.EDelivery.AS4.Steps.Receive.VerifySignatureAS4MessageStep, Eu.EDelivery.AS4.Steps, Version=1.0.0.0, Culture=neutral, PublicKeyToken=null" undecorated="false" />
        <Step type="Eu.EDelivery.AS4.Steps.Receive.DecompressAttachmentsStep, Eu.EDelivery.AS4.Steps, Version=1.0.0.0, Culture=neutral, PublicKeyToken=null" undecorated="false" />
        <Step type="Eu.EDelivery.AS4.Steps.Receive.UpdateReceivedAS4MessageBodyStep, Eu.EDelivery.AS4.Steps, Version=1.0.0.0, Culture=neutral, PublicKeyToken=null" undecorated="false" />
        <Step type="Eu.EDelivery.AS4.Steps.Receive.CreateAS4ReceiptStep, Eu.EDelivery.AS4.Steps, Version=1.0.0.0, Culture=neutral, PublicKeyToken=null" undecorated="false" />
        <Step type="Eu.EDelivery.AS4.Steps.Receive.StoreAS4ReceiptStep, Eu.EDelivery.AS4.Steps, Version=1.0.0.0, Culture=neutral, PublicKeyToken=null" undecorated="false" />
        <Step type="Eu.EDelivery.AS4.Steps.Send.SignAS4MessageStep, Eu.EDelivery.AS4.Steps, Version=1.0.0.0, Culture=neutral, PublicKeyToken=null" undecorated="false" />
        <Step type="Eu.EDelivery.AS4.Steps.Receive.SendAS4ReceiptStep, Eu.EDelivery.AS4.Steps, Version=1.0.0.0, Culture=neutral, PublicKeyToken=null" undecorated="false" />
        <Step type="Eu.EDelivery.AS4.Steps.Receive.CreateAS4ErrorStep, Eu.EDelivery.AS4.Steps, Version=1.0.0.0, Culture=neutral, PublicKeyToken=null" undecorated="true" />
        <Step type="Eu.EDelivery.AS4.Steps.Send.SignAS4MessageStep, Eu.EDelivery.AS4.Steps, Version=1.0.0.0, Culture=neutral, PublicKeyToken=null" undecorated="true" />
        <Step type="Eu.EDelivery.AS4.Steps.Receive.SendAS4ErrorStep, Eu.EDelivery.AS4.Steps, Version=1.0.0.0, Culture=neutral, PublicKeyToken=null" undecorated="true" />
      </Steps>
    </ReceiveAgent>
    <SendAgent name="Send Agent">
      <Receiver type="Eu.EDelivery.AS4.Receivers.DatastoreReceiver, Eu.EDelivery.AS4.Receivers, Version=1.0.0.0, Culture=neutral, PublicKeyToken=null">
        <Setting key="Table">OutMessages</Setting>
        <Setting key="Field">Operation</Setting>
        <Setting key="Value">ToBeSent</Setting>
        <Setting key="Update">Sending</Setting>
      </Receiver>
      <Transformer type="Eu.EDelivery.AS4.Transformers.AS4MessageTransformer, Eu.EDelivery.AS4.Transformers, Version=1.0.0.0, Culture=neutral, PublicKeyToken=null" />
      <Steps decorator="Eu.EDelivery.AS4.Steps.Common.OutExceptionStepDecorator, Eu.EDelivery.AS4.Steps, Version=1.0.0.0, Culture=neutral, PublicKeyToken=null">
        <Step type="Eu.EDelivery.AS4.Steps.Send.SetReceptionAwarenessStep, Eu.EDelivery.AS4.Steps, Version=1.0.0.0, Culture=neutral, PublicKeyToken=null" undecorated="false" />
        <Step type="Eu.EDelivery.AS4.Steps.Send.CompressAttachmentsStep, Eu.EDelivery.AS4.Steps, Version=1.0.0.0, Culture=neutral, PublicKeyToken=null" undecorated="false" />
        <Step type="Eu.EDelivery.AS4.Steps.Send.SignAS4MessageStep, Eu.EDelivery.AS4.Steps, Version=1.0.0.0, Culture=neutral, PublicKeyToken=null" undecorated="false" />
        <Step type="Eu.EDelivery.AS4.Steps.Send.EncryptAS4MessageStep, Eu.EDelivery.AS4.Steps, Version=1.0.0.0, Culture=neutral, PublicKeyToken=null" undecorated="false" />
        <Step type="Eu.EDelivery.AS4.Steps.Send.SendAS4MessageStep, Eu.EDelivery.AS4.Steps, Version=1.0.0.0, Culture=neutral, PublicKeyToken=null" undecorated="false" />
        <Step type="Eu.EDelivery.AS4.Steps.Send.SendUpdateDataStoreStep, Eu.EDelivery.AS4.Steps, Version=1.0.0.0, Culture=neutral, PublicKeyToken=null" undecorated="false" />
		    <Step type="Eu.EDelivery.AS4.Steps.Receive.VerifySignatureAS4MessageStep, Eu.EDelivery.AS4.Steps, Version=1.0.0.0, Culture=neutral, PublicKeyToken=null" undecorated="false" />
		    <Step type="Eu.EDelivery.AS4.Steps.Receive.UpdateReceivedAS4MessageBodyStep, Eu.EDelivery.AS4.Steps, Version=1.0.0.0, Culture=neutral, PublicKeyToken=null" undecorated="false" />
      </Steps>
    </SendAgent>
    <DeliverAgent name="InMessage Deliver Agent">
      <Receiver type="Eu.EDelivery.AS4.Receivers.DatastoreReceiver, Eu.EDelivery.AS4.Receivers, Version=1.0.0.0, Culture=neutral, PublicKeyToken=null">
        <Setting key="Table">InMessages</Setting>
        <Setting key="Field">Operation</Setting>
        <Setting key="Value">ToBeDelivered</Setting>
        <Setting key="Update">Delivering</Setting>
      </Receiver>
      <Transformer type="Eu.EDelivery.AS4.Transformers.DeliverMessageTransformer, Eu.EDelivery.AS4.Transformers, Version=1.0.0.0, Culture=neutral, PublicKeyToken=null" />
      <Steps decorator="Eu.EDelivery.AS4.Steps.Common.InExceptionStepDecorator, Eu.EDelivery.AS4.Steps, Version=1.0.0.0, Culture=neutral, PublicKeyToken=null">
        <Step type="Eu.EDelivery.AS4.Steps.Deliver.UploadAttachmentsStep, Eu.EDelivery.AS4.Steps, Version=1.0.0.0, Culture=neutral, PublicKeyToken=null" undecorated="false" />
        <Step type="Eu.EDelivery.AS4.Steps.Deliver.CreateDeliverEnvelopeStep, Eu.EDelivery.AS4.Steps, Version=1.0.0.0, Culture=neutral, PublicKeyToken=null" undecorated="false" />
        <Step type="Eu.EDelivery.AS4.Steps.Deliver.SendDeliverMessageStep, Eu.EDelivery.AS4.Steps, Version=1.0.0.0, Culture=neutral, PublicKeyToken=null" undecorated="false" />
        <Step type="Eu.EDelivery.AS4.Steps.Deliver.DeliverUpdateDatastoreStep, Eu.EDelivery.AS4.Steps, Version=1.0.0.0, Culture=neutral, PublicKeyToken=null" undecorated="false" />
      </Steps>
    </DeliverAgent>
    <NotifyAgent name="InMessages Notify Agent">
      <Receiver type="Eu.EDelivery.AS4.Receivers.DatastoreReceiver, Eu.EDelivery.AS4.Receivers, Version=1.0.0.0, Culture=neutral, PublicKeyToken=null">
        <Setting key="Table">InMessages</Setting>
        <Setting key="Field">Operation</Setting>
        <Setting key="Value">ToBeNotified</Setting>
        <Setting key="Update">Notifying</Setting>
      </Receiver>
      <Transformer type="Eu.EDelivery.AS4.Transformers.SignalMessageToNotifyMessageTransformer, Eu.EDelivery.AS4.Transformers, Version=1.0.0.0, Culture=neutral, PublicKeyToken=null" />
      <Steps decorator="Eu.EDelivery.AS4.Steps.Common.InExceptionStepDecorator, Eu.EDelivery.AS4.Steps, Version=1.0.0.0, Culture=neutral, PublicKeyToken=null">        
        <Step type="Eu.EDelivery.AS4.Steps.Notify.SendNotifyMessageStep, Eu.EDelivery.AS4.Steps, Version=1.0.0.0, Culture=neutral, PublicKeyToken=null" undecorated="false" />
        <Step type="Eu.EDelivery.AS4.Steps.Notify.NotifyUpdateInMessageDatastoreStep, Eu.EDelivery.AS4.Steps, Version=1.0.0.0, Culture=neutral, PublicKeyToken=null" undecorated="false" />
      </Steps>
    </NotifyAgent>
    <NotifyAgent name="OutMessages Notify Agent">
      <Receiver type="Eu.EDelivery.AS4.Receivers.DatastoreReceiver, Eu.EDelivery.AS4.Receivers, Version=1.0.0.0, Culture=neutral, PublicKeyToken=null">
        <Setting key="Table">OutMessages</Setting>
        <Setting key="Field">Operation</Setting>
        <Setting key="Value">ToBeNotified</Setting>
        <Setting key="Update">Notifying</Setting>
      </Receiver>
      <Transformer type="Eu.EDelivery.AS4.Transformers.SignalMessageToNotifyMessageTransformer, Eu.EDelivery.AS4.Transformers, Version=1.0.0.0, Culture=neutral, PublicKeyToken=null" />
      <Steps decorator="Eu.EDelivery.AS4.Steps.Common.OutExceptionStepDecorator, Eu.EDelivery.AS4.Steps, Version=1.0.0.0, Culture=neutral, PublicKeyToken=null">        
        <Step type="Eu.EDelivery.AS4.Steps.Notify.SendNotifyMessageStep, Eu.EDelivery.AS4.Steps, Version=1.0.0.0, Culture=neutral, PublicKeyToken=null" undecorated="false" />
        <Step type="Eu.EDelivery.AS4.Steps.Notify.NotifyUpdateOutMessageDatastoreStep, Eu.EDelivery.AS4.Steps, Version=1.0.0.0, Culture=neutral, PublicKeyToken=null" undecorated="false" />
      </Steps>
    </NotifyAgent>
    <NotifyAgent name="InExceptions Notify Agent">
      <Receiver type="Eu.EDelivery.AS4.Receivers.DatastoreReceiver, Eu.EDelivery.AS4.Receivers, Version=1.0.0.0, Culture=neutral, PublicKeyToken=null">
        <Setting key="Table">InExceptions</Setting>
        <Setting key="Field">Operation</Setting>
        <Setting key="Value">ToBeNotified</Setting>
        <Setting key="Update">Notifying</Setting>
      </Receiver>
      <Transformer type="Eu.EDelivery.AS4.Transformers.ExceptionToNotifyMessageTransformer, Eu.EDelivery.AS4.Transformers, Version=1.0.0.0, Culture=neutral, PublicKeyToken=null" />
      <Steps decorator="Eu.EDelivery.AS4.Steps.Common.InExceptionStepDecorator, Eu.EDelivery.AS4.Steps, Version=1.0.0.0, Culture=neutral, PublicKeyToken=null">        
        <Step type="Eu.EDelivery.AS4.Steps.Notify.SendNotifyMessageStep, Eu.EDelivery.AS4.Steps, Version=1.0.0.0, Culture=neutral, PublicKeyToken=null" undecorated="false" />
        <Step type="Eu.EDelivery.AS4.Steps.Notify.NotifyUpdateInExceptionDatastoreStep, Eu.EDelivery.AS4.Steps, Version=1.0.0.0, Culture=neutral, PublicKeyToken=null" undecorated="false" />
      </Steps>
    </NotifyAgent>
    <NotifyAgent name="OutExceptions Notify Agent">
      <Receiver type="Eu.EDelivery.AS4.Receivers.DatastoreReceiver, Eu.EDelivery.AS4.Receivers, Version=1.0.0.0, Culture=neutral, PublicKeyToken=null">
        <Setting key="Table">OutExceptions</Setting>
        <Setting key="Field">Operation</Setting>
        <Setting key="Value">ToBeNotified</Setting>
        <Setting key="Update">Notifying</Setting>
      </Receiver>
      <Transformer type="Eu.EDelivery.AS4.Transformers.ExceptionToNotifyMessageTransformer, Eu.EDelivery.AS4.Transformers, Version=1.0.0.0, Culture=neutral, PublicKeyToken=null" />
      <Steps decorator="Eu.EDelivery.AS4.Steps.Common.OutExceptionStepDecorator, Eu.EDelivery.AS4.Steps, Version=1.0.0.0, Culture=neutral, PublicKeyToken=null">        
        <Step type="Eu.EDelivery.AS4.Steps.Notify.SendNotifyMessageStep, Eu.EDelivery.AS4.Steps, Version=1.0.0.0, Culture=neutral, PublicKeyToken=null" undecorated="false" />
        <Step type="Eu.EDelivery.AS4.Steps.Notify.NotifyUpdateOutExceptionDatastoreStep, Eu.EDelivery.AS4.Steps, Version=1.0.0.0, Culture=neutral, PublicKeyToken=null" undecorated="false" />
      </Steps>
    </NotifyAgent>
    <ReceptionAwarenessAgent name="Reception Awareness Agent">
      <Receiver type="Eu.EDelivery.AS4.Receivers.DatastoreReceiver, Eu.EDelivery.AS4.Receivers, Version=1.0.0.0, Culture=neutral, PublicKeyToken=null">
        <Setting key="Table">ReceptionAwareness</Setting>
        <Setting key="Field">Status</Setting>
        <Setting key="Value">Pending</Setting>
        <Setting key="Update">Busy</Setting>
      </Receiver>
      <Transformer type="Eu.EDelivery.AS4.Transformers.ReceptionAwarenessTransformer, Eu.EDelivery.AS4.Transformers, Version=1.0.0.0, Culture=neutral, PublicKeyToken=null" />
      <Steps>
        <Step type="Eu.EDelivery.AS4.Steps.ReceptionAwareness.ReceptionAwarenessUpdateDatastoreStep, Eu.EDelivery.AS4.Steps, Version=1.0.0.0, Culture=neutral, PublicKeyToken=null" undecorated="false" />
      </Steps>
<<<<<<< HEAD
    </ReceptionAwarenessAgent>   
=======
    </ReceptionAwarenessAgent>
	
	<!-- Example of a PullReceive Agent
	<PullReceiveAgent name="Pull Receive Agent">
      <Receiver type="Eu.EDelivery.AS4.Receivers.PullRequestReceiver, Eu.EDelivery.AS4.Receivers, Version=1.0.0.0, Culture=neutral, PublicKeyToken=null">
        <Setting key="eessi-pull-send-pmode" tmin="0:00:01" tmax="0:00:25"/>
      </Receiver>
      <Transformer type="Eu.EDelivery.AS4.Transformers.PModeToPullRequestTransformer, Eu.EDelivery.AS4.Transformers, Version=1.0.0.0, Culture=neutral, PublicKeyToken=null" />
      <Steps decorator="Eu.EDelivery.AS4.Steps.Receive.ReceiveExceptionStepDecorator, Eu.EDelivery.AS4.Steps, Version=1.0.0.0, Culture=neutral, PublicKeyToken=null">
        <Step type="Eu.EDelivery.AS4.Steps.Send.SignAS4MessageStep, Eu.EDelivery.AS4.Steps, Version=1.0.0.0, Culture=neutral, PublicKeyToken=null" undecorated="false" />
        <Step type="Eu.EDelivery.AS4.Steps.Send.SendAS4MessageStep, Eu.EDelivery.AS4.Steps, Version=1.0.0.0, Culture=neutral, PublicKeyToken=null" undecorated="false" />
        <Step type="Eu.EDelivery.AS4.Steps.Receive.SaveReceivedMessageStep, Eu.EDelivery.AS4.Steps, Version=1.0.0.0, Culture=neutral, PublicKeyToken=null" undecorated="false" />
        <Step type="Eu.EDelivery.AS4.Steps.Receive.DeterminePModesStep, Eu.EDelivery.AS4.Steps, Version=1.0.0.0, Culture=neutral, PublicKeyToken=null" undecorated="false" />
        <Step type="Eu.EDelivery.AS4.Steps.Receive.DecryptAS4MessageStep, Eu.EDelivery.AS4.Steps, Version=1.0.0.0, Culture=neutral, PublicKeyToken=null" undecorated="false" />
        <Step type="Eu.EDelivery.AS4.Steps.Receive.VerifySignatureAS4MessageStep, Eu.EDelivery.AS4.Steps, Version=1.0.0.0, Culture=neutral, PublicKeyToken=null" undecorated="false" />
        <Step type="Eu.EDelivery.AS4.Steps.Receive.DecompressAttachmentsStep, Eu.EDelivery.AS4.Steps, Version=1.0.0.0, Culture=neutral, PublicKeyToken=null" undecorated="false" />
        <Step type="Eu.EDelivery.AS4.Steps.Receive.UpdateReceivedAS4MessageBodyStep, Eu.EDelivery.AS4.Steps, Version=1.0.0.0, Culture=neutral, PublicKeyToken=null" undecorated="false" />
        <Step type="Eu.EDelivery.AS4.Steps.Receive.CreateAS4ReceiptStep, Eu.EDelivery.AS4.Steps, Version=1.0.0.0, Culture=neutral, PublicKeyToken=null" undecorated="false" />
        <Step type="Eu.EDelivery.AS4.Steps.Receive.StoreAS4ReceiptStep, Eu.EDelivery.AS4.Steps, Version=1.0.0.0, Culture=neutral, PublicKeyToken=null" undecorated="false" />     
        <Step type="Eu.EDelivery.AS4.Steps.Receive.CreateAS4ErrorStep, Eu.EDelivery.AS4.Steps, Version=1.0.0.0, Culture=neutral, PublicKeyToken=null" undecorated="true" />       
      </Steps>
    </PullReceiveAgent>
	-->
	
>>>>>>> ba49350f
  </Agents>
</Settings><|MERGE_RESOLUTION|>--- conflicted
+++ resolved
@@ -142,9 +142,6 @@
       <Steps>
         <Step type="Eu.EDelivery.AS4.Steps.ReceptionAwareness.ReceptionAwarenessUpdateDatastoreStep, Eu.EDelivery.AS4.Steps, Version=1.0.0.0, Culture=neutral, PublicKeyToken=null" undecorated="false" />
       </Steps>
-<<<<<<< HEAD
-    </ReceptionAwarenessAgent>   
-=======
     </ReceptionAwarenessAgent>
 	
 	<!-- Example of a PullReceive Agent
@@ -169,6 +166,5 @@
     </PullReceiveAgent>
 	-->
 	
->>>>>>> ba49350f
   </Agents>
 </Settings>